--- conflicted
+++ resolved
@@ -119,12 +119,9 @@
 import org.eclipse.jgit.transport.resolver.RepositoryResolver;
 import org.eclipse.jgit.transport.resolver.ServiceNotAuthorizedException;
 import org.eclipse.jgit.transport.resolver.ServiceNotEnabledException;
-<<<<<<< HEAD
+import org.eclipse.jgit.transport.resolver.UploadPackFactory;
 import org.eclipse.jgit.util.HttpSupport;
-=======
-import org.eclipse.jgit.transport.resolver.UploadPackFactory;
 import org.hamcrest.Matchers;
->>>>>>> c66736d6
 import org.junit.Before;
 import org.junit.Rule;
 import org.junit.Test;
@@ -179,31 +176,6 @@
 						ConfigConstants.CONFIG_KEY_LOGALLREFUPDATES, true);
 
 		GitServlet gs = new GitServlet();
-
-		ServletContextHandler app = addNormalContext(gs, src, srcName);
-
-		ServletContextHandler broken = addBrokenContext(gs, src, srcName);
-
-		ServletContextHandler redirect = addRedirectContext(gs, src, srcName);
-
-		server.setUp();
-
-		remoteRepository = src.getRepository();
-		remoteURI = toURIish(app, srcName);
-		brokenURI = toURIish(broken, srcName);
-		redirectURI = toURIish(redirect, srcName);
-
-		A_txt = src.blob("A");
-		A = src.commit().add("A_txt", A_txt).create();
-		B = src.commit().parent(A).add("A_txt", "C").add("B", "B").create();
-		src.update(master, B);
-
-		src.update("refs/garbage/a/very/long/ref/name/to/compress", B);
-	}
-
-	private ServletContextHandler addNormalContext(GitServlet gs, TestRepository<Repository> src, String srcName) {
-		ServletContextHandler app = server.addContext("/git");
-		gs.setRepositoryResolver(new TestRepoResolver(src, srcName));
 		gs.setUploadPackFactory(new UploadPackFactory<HttpServletRequest>() {
 			@Override
 			public UploadPack create(HttpServletRequest req, Repository db)
@@ -217,6 +189,33 @@
 				return up;
 			}
 		});
+
+		ServletContextHandler app = addNormalContext(gs, src, srcName);
+
+		ServletContextHandler broken = addBrokenContext(gs, src, srcName);
+
+		ServletContextHandler redirect = addRedirectContext(gs, src, srcName);
+
+		server.setUp();
+
+		remoteRepository = src.getRepository();
+		remoteURI = toURIish(app, srcName);
+		brokenURI = toURIish(broken, srcName);
+		redirectURI = toURIish(redirect, srcName);
+
+		A_txt = src.blob("A");
+		A = src.commit().add("A_txt", A_txt).create();
+		B = src.commit().parent(A).add("A_txt", "C").add("B", "B").create();
+		src.update(master, B);
+
+		unreachableCommit = src.commit().add("A_txt", A_txt).create();
+
+		src.update("refs/garbage/a/very/long/ref/name/to/compress", B);
+	}
+
+	private ServletContextHandler addNormalContext(GitServlet gs, TestRepository<Repository> src, String srcName) {
+		ServletContextHandler app = server.addContext("/git");
+		gs.setRepositoryResolver(new TestRepoResolver(src, srcName));
 		app.addServlet(new ServletHolder(gs), "/*");
 		return app;
 	}
@@ -283,7 +282,6 @@
 						fullUrl.toString().replace("/redirect", "/git"));
 			}
 
-<<<<<<< HEAD
 			@Override
 			public void destroy() {
 				// empty
@@ -291,11 +289,6 @@
 		}), "/*", EnumSet.of(DispatcherType.REQUEST));
 		redirect.addServlet(new ServletHolder(gs), "/*");
 		return redirect;
-=======
-		unreachableCommit = src.commit().add("A_txt", A_txt).create();
-
-		src.update("refs/garbage/a/very/long/ref/name/to/compress", B);
->>>>>>> c66736d6
 	}
 
 	@Test
