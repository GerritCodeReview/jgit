--- conflicted
+++ resolved
@@ -1,11 +1,7 @@
 <?xml version="1.0" encoding="UTF-8" standalone="no"?>
 <?pde?>
 <!-- generated with https://github.com/mbarbero/fr.obeo.releng.targetplatform -->
-<<<<<<< HEAD
-<target name="jgit-4.8" sequenceNumber="1534608610">
-=======
-<target name="jgit-4.8" sequenceNumber="1535059600">
->>>>>>> 9effcb0d
+<target name="jgit-4.8" sequenceNumber="1535120052">
   <locations>
     <location includeMode="slicer" includeAllPlatforms="false" includeSource="true" includeConfigurePhase="true" type="InstallableUnit">
       <unit id="org.eclipse.jetty.client" version="9.4.11.v20180605"/>
@@ -33,21 +29,12 @@
       <unit id="org.apache.commons.codec.source" version="1.10.0.v20180409-1845"/>
       <unit id="org.apache.commons.compress" version="1.15.0.v20180119-1613"/>
       <unit id="org.apache.commons.compress.source" version="1.15.0.v20180119-1613"/>
-<<<<<<< HEAD
       <unit id="org.apache.commons.logging" version="1.2.0.v20180409-1502"/>
       <unit id="org.apache.commons.logging.source" version="1.2.0.v20180409-1502"/>
       <unit id="org.apache.httpcomponents.httpclient" version="4.5.5.v20180409-1525"/>
       <unit id="org.apache.httpcomponents.httpclient.source" version="4.5.5.v20180409-1525"/>
       <unit id="org.apache.httpcomponents.httpcore" version="4.4.9.v20180409-1525"/>
       <unit id="org.apache.httpcomponents.httpcore.source" version="4.4.9.v20180409-1525"/>
-=======
-      <unit id="org.apache.commons.logging" version="1.1.1.v201101211721"/>
-      <unit id="org.apache.commons.logging.source" version="1.1.1.v201101211721"/>
-      <unit id="org.apache.httpcomponents.httpcore" version="4.4.6.v20170210-0925"/>
-      <unit id="org.apache.httpcomponents.httpcore.source" version="4.4.6.v20170210-0925"/>
-      <unit id="org.apache.httpcomponents.httpclient" version="4.5.2.v20180410-1551"/>
-      <unit id="org.apache.httpcomponents.httpclient.source" version="4.5.2.v20180410-1551"/>
->>>>>>> 9effcb0d
       <unit id="org.apache.log4j" version="1.2.15.v201012070815"/>
       <unit id="org.apache.log4j.source" version="1.2.15.v201012070815"/>
       <unit id="org.kohsuke.args4j" version="2.33.0.v20160323-2218"/>
@@ -79,11 +66,7 @@
       <unit id="org.slf4j.impl.log4j12.source" version="1.7.2.v20131105-2200"/>
       <unit id="com.jcraft.jzlib" version="1.1.1.v201205102305"/>
       <unit id="com.jcraft.jzlib.source" version="1.1.1.v201205102305"/>
-<<<<<<< HEAD
       <repository location="http://download.eclipse.org/tools/orbit/downloads/drops/S20180730183850/repository"/>
-=======
-      <repository location="http://download.eclipse.org/tools/orbit/downloads/drops/R20180606145124/repository"/>
->>>>>>> 9effcb0d
     </location>
     <location includeMode="slicer" includeAllPlatforms="false" includeSource="true" includeConfigurePhase="true" type="InstallableUnit">
       <unit id="org.eclipse.osgi" version="0.0.0"/>
