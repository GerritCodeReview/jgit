target "dependencies"


maven apache
	scope = compile
	dependencyDepth = none
	missingManifest = error
	includeSources
{
	dependency {
		groupId = "commons-codec"
		artifactId = "commons-codec"
		version = "1.18.0"
	}
	dependency {
		groupId = "org.apache.commons"
		artifactId = "commons-compress"
		version = "1.27.1"
	}
	dependency {
		groupId = "org.apache.commons"
		artifactId = "commons-lang3"
		version = "3.17.0"
	}
	dependency {
		groupId = "commons-io"
		artifactId = "commons-io"
		version = "2.19.0"
	}
	dependency {
		groupId = "commons-logging"
		artifactId = "commons-logging"
		version = "1.3.5"
	}
}

maven args4j
	scope = compile
	dependencyDepth = none
	missingManifest = error
	includeSources
{
	dependency {
		groupId = "args4j"
		artifactId = "args4j"
		version = "2.37"
	}
}

maven assertj
	scope = compile
	dependencyDepth = none
	missingManifest = error
	includeSources
{
	dependency {
		groupId = "org.assertj"
		artifactId = "assertj-core"
		version = "3.27.3"
	}
}

maven bouncycastle
	scope = compile
	dependencyDepth = none
	missingManifest = error
	includeSources
{
	dependency {
		groupId = "org.bouncycastle"
		artifactId = "bcpg-jdk18on"
		version = "1.81"
	}
	dependency {
		groupId = "org.bouncycastle"
		artifactId = "bcprov-jdk18on"
		version = "1.81"
	}
	dependency {
		groupId = "org.bouncycastle"
		artifactId = "bcpkix-jdk18on"
		version = "1.81"
	}
	dependency {
		groupId = "org.bouncycastle"
		artifactId = "bcutil-jdk18on"
		version = "1.81"
	}
}

maven bytebuddy
	scope = compile
	dependencyDepth = none
	missingManifest = error
	includeSources
{
	dependency {
		groupId = "net.bytebuddy"
		artifactId = "byte-buddy"
		version = "1.17.5"
	}
	dependency {
		groupId = "net.bytebuddy"
		artifactId = "byte-buddy-agent"
		version = "1.17.5"
	}
}

maven gson
	scope = compile
	dependencyDepth = none
	missingManifest = error
	includeSources
{
	dependency {
		groupId = "com.google.code.gson"
		artifactId = "gson"
		version = "2.13.1"
	}
}

maven hamcrest
	scope = compile
	dependencyDepth = none
	missingManifest = error
	includeSources
{
	dependency {
		groupId = "org.hamcrest"
		artifactId = "hamcrest"
		version = "2.2"
	}
}

maven javaewah
	scope = compile
	dependencyDepth = none
	missingManifest = error
	includeSources
{
	dependency {
		groupId = "com.googlecode.javaewah"
		artifactId = "JavaEWAH"
		version = "1.2.3"
	}
}

maven jetty
	scope = compile
	dependencyDepth = none
	missingManifest = error
	includeSources
{
	dependency {
<<<<<<< HEAD
		groupId = "org.eclipse.jetty.ee8"
		artifactId = "jetty-ee8-servlet"
		version = "12.0.21"
	}
	dependency {
		groupId = "org.eclipse.jetty.ee8"
		artifactId = "jetty-ee8-nested"
		version = "12.0.21"
	}
	dependency {
		groupId = "org.eclipse.jetty.ee8"
		artifactId = "jetty-ee8-security"
		version = "12.0.21"
=======
		groupId = "org.eclipse.jetty.ee10"
		artifactId = "jetty-ee10-servlet"
		version = "12.0.22"
>>>>>>> 46d0d1b4
	}
	dependency {
		groupId = "org.eclipse.jetty"
		artifactId = "jetty-http"
		version = "12.0.22"
	}
	dependency {
		groupId = "org.eclipse.jetty"
		artifactId = "jetty-io"
		version = "12.0.22"
	}
	dependency {
		groupId = "org.eclipse.jetty"
		artifactId = "jetty-security"
		version = "12.0.22"
	}
	dependency {
		groupId = "org.eclipse.jetty"
		artifactId = "jetty-server"
		version = "12.0.22"
	}
	dependency {
		groupId = "org.eclipse.jetty"
		artifactId = "jetty-session"
		version = "12.0.22"
	}
	dependency {
		groupId = "org.eclipse.jetty"
		artifactId = "jetty-util"
		version = "12.0.22"
	}
	dependency {
		groupId = "org.eclipse.jetty"
		artifactId = "jetty-util-ajax"
		version = "12.0.22"
	}
	dependency {
		groupId = "jakarta.servlet"
		artifactId = "jakarta.servlet-api"
		version = "4.0.4"
	}
}

maven jna
	scope = compile
	dependencyDepth = none
	missingManifest = error
	includeSources
{
	dependency {
		groupId = "net.java.dev.jna"
		artifactId = "jna"
		version = "5.17.0"
	}
	dependency {
		groupId = "net.java.dev.jna"
		artifactId = "jna-platform"
		version = "5.17.0"
	}
}

maven mockito
	scope = compile
	dependencyDepth = none
	missingManifest = error
	includeSources
{
	dependency {
		groupId = "org.mockito"
		artifactId = "mockito-core"
		version = "5.18.0"
	}
}

maven sshd
	scope = compile
	dependencyDepth = none
	missingManifest = error
	includeSources
{
	dependency {
		groupId = "org.apache.sshd"
		artifactId = "sshd-osgi"
		version = "2.15.0"
	}
	dependency {
		groupId = "org.apache.sshd"
		artifactId = "sshd-sftp"
		version = "2.15.0"
	}
}

maven slf4j
	scope = compile
	dependencyDepth = none
	missingManifest = error
	includeSources
{
	dependency {
		groupId = "org.slf4j"
		artifactId = "slf4j-api"
		version = "1.7.36"
	}
	dependency {
		groupId = "org.slf4j"
		artifactId = "slf4j-simple"
		version = "1.7.36"
	}
}

maven xz
	scope = compile
	dependencyDepth = none
	missingManifest = error
	includeSources
{
	dependency {
		groupId = "org.tukaani"
		artifactId = "xz"
		version = "1.10"
	}
}<|MERGE_RESOLUTION|>--- conflicted
+++ resolved
@@ -152,25 +152,19 @@
 	includeSources
 {
 	dependency {
-<<<<<<< HEAD
 		groupId = "org.eclipse.jetty.ee8"
 		artifactId = "jetty-ee8-servlet"
-		version = "12.0.21"
+		version = "12.0.22"
 	}
 	dependency {
 		groupId = "org.eclipse.jetty.ee8"
 		artifactId = "jetty-ee8-nested"
-		version = "12.0.21"
+		version = "12.0.22"
 	}
 	dependency {
 		groupId = "org.eclipse.jetty.ee8"
 		artifactId = "jetty-ee8-security"
-		version = "12.0.21"
-=======
-		groupId = "org.eclipse.jetty.ee10"
-		artifactId = "jetty-ee10-servlet"
-		version = "12.0.22"
->>>>>>> 46d0d1b4
+		version = "12.0.22"
 	}
 	dependency {
 		groupId = "org.eclipse.jetty"
