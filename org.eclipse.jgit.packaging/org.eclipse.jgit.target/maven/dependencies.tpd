--- conflicted
+++ resolved
@@ -238,20 +238,12 @@
 	dependency {
 		groupId = "org.apache.sshd"
 		artifactId = "sshd-osgi"
-<<<<<<< HEAD
-		version = "2.13.2"
-=======
 		version = "2.14.0"
->>>>>>> eeccc5a9
 	}
 	dependency {
 		groupId = "org.apache.sshd"
 		artifactId = "sshd-sftp"
-<<<<<<< HEAD
-		version = "2.13.2"
-=======
 		version = "2.14.0"
->>>>>>> eeccc5a9
 	}
 }
 
