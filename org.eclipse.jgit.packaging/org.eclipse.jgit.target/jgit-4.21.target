<?xml version="1.0" encoding="UTF-8" standalone="no"?>
<?pde?>
<!-- generated with https://github.com/eclipse-cbi/targetplatform-dsl -->
<<<<<<< HEAD
<target name="jgit-4.21" sequenceNumber="1686300731">
=======
<target name="jgit-4.21" sequenceNumber="1753133259">
>>>>>>> dbaa5d01
  <locations>
    <location includeMode="slicer" includeAllPlatforms="false" includeSource="true" includeConfigurePhase="true" type="InstallableUnit">
      <unit id="com.jcraft.jsch" version="0.1.55.v20221112-0806"/>
      <unit id="com.jcraft.jsch.source" version="0.1.55.v20221112-0806"/>
      <unit id="com.jcraft.jzlib" version="1.1.3.v20220502-1820"/>
      <unit id="com.jcraft.jzlib.source" version="1.1.3.v20220502-1820"/>
      <unit id="net.i2p.crypto.eddsa" version="0.3.0.v20220506-1020"/>
      <unit id="net.i2p.crypto.eddsa.source" version="0.3.0.v20220506-1020"/>
      <unit id="org.apache.ant" version="1.10.12.v20211102-1452"/>
      <unit id="org.apache.ant.source" version="1.10.12.v20211102-1452"/>
      <unit id="org.apache.httpcomponents.httpclient" version="4.5.14.v20230516-1249"/>
      <unit id="org.apache.httpcomponents.httpclient.source" version="4.5.14.v20230516-1249"/>
      <unit id="org.apache.httpcomponents.httpcore" version="4.4.16.v20221207-1049"/>
      <unit id="org.apache.httpcomponents.httpcore.source" version="4.4.16.v20221207-1049"/>
      <unit id="org.hamcrest.core" version="1.3.0.v20180420-1519"/>
      <unit id="org.hamcrest.core.source" version="1.3.0.v20180420-1519"/>
      <unit id="org.hamcrest.library" version="1.3.0.v20180524-2246"/>
      <unit id="org.hamcrest.library.source" version="1.3.0.v20180524-2246"/>
      <unit id="org.junit" version="4.13.2.v20211018-1956"/>
      <unit id="org.junit.source" version="4.13.2.v20211018-1956"/>
      <unit id="org.mockito.mockito-core" version="4.8.1.v20221103-2317"/>
      <unit id="org.mockito.mockito-core.source" version="4.8.1.v20221103-2317"/>
      <unit id="org.objenesis" version="3.3.0.v20221103-2317"/>
      <unit id="org.objenesis.source" version="3.3.0.v20221103-2317"/>
      <repository location="https://download.eclipse.org/tools/orbit/downloads/drops/R20230531010532/repository"/>
    </location>
    <location includeMode="slicer" includeAllPlatforms="false" includeSource="true" includeConfigurePhase="true" type="InstallableUnit">
      <unit id="org.eclipse.osgi" version="0.0.0"/>
      <repository location="https://download.eclipse.org/releases/2021-12/"/>
    </location>
    <location includeDependencyDepth="none" includeDependencyScopes="compile" includeSource="true" missingManifest="error" type="Maven" label="xz">
    <dependencies>
    	<dependency>
    		<groupId>org.tukaani</groupId>
    		<artifactId>xz</artifactId>
    		<version>1.9</version>
    		<type>jar</type>
    	</dependency>
    </dependencies>
    </location>
    <location includeDependencyDepth="none" includeDependencyScopes="compile" includeSource="true" missingManifest="error" type="Maven" label="slf4j">
    <dependencies>
    	<dependency>
    		<groupId>org.slf4j</groupId>
    		<artifactId>slf4j-api</artifactId>
    		<version>1.7.36</version>
    		<type>jar</type>
    	</dependency>
    	<dependency>
    		<groupId>org.slf4j</groupId>
    		<artifactId>slf4j-simple</artifactId>
    		<version>1.7.36</version>
    		<type>jar</type>
    	</dependency>
    </dependencies>
    </location>
    <location includeDependencyDepth="none" includeDependencyScopes="compile" includeSource="true" missingManifest="error" type="Maven" label="sshd">
    <dependencies>
    	<dependency>
    		<groupId>org.apache.sshd</groupId>
    		<artifactId>sshd-osgi</artifactId>
    		<version>2.10.0</version>
    		<type>jar</type>
    	</dependency>
    	<dependency>
    		<groupId>org.apache.sshd</groupId>
    		<artifactId>sshd-sftp</artifactId>
    		<version>2.10.0</version>
    		<type>jar</type>
    	</dependency>
    </dependencies>
    </location>
    <location includeDependencyDepth="none" includeDependencyScopes="compile" includeSource="true" missingManifest="error" type="Maven" label="jna">
    <dependencies>
    	<dependency>
    		<groupId>net.java.dev.jna</groupId>
    		<artifactId>jna</artifactId>
    		<version>5.13.0</version>
    		<type>jar</type>
    	</dependency>
    	<dependency>
    		<groupId>net.java.dev.jna</groupId>
    		<artifactId>jna-platform</artifactId>
    		<version>5.13.0</version>
    		<type>jar</type>
    	</dependency>
    </dependencies>
    </location>
    <location includeDependencyDepth="none" includeDependencyScopes="compile" includeSource="true" missingManifest="error" type="Maven" label="jetty">
    <dependencies>
    	<dependency>
    		<groupId>org.eclipse.jetty</groupId>
    		<artifactId>jetty-http</artifactId>
    		<version>10.0.15</version>
    		<type>jar</type>
    	</dependency>
    	<dependency>
    		<groupId>org.eclipse.jetty</groupId>
    		<artifactId>jetty-io</artifactId>
    		<version>10.0.15</version>
    		<type>jar</type>
    	</dependency>
    	<dependency>
    		<groupId>org.eclipse.jetty</groupId>
    		<artifactId>jetty-security</artifactId>
    		<version>10.0.15</version>
    		<type>jar</type>
    	</dependency>
    	<dependency>
    		<groupId>org.eclipse.jetty</groupId>
    		<artifactId>jetty-server</artifactId>
    		<version>10.0.15</version>
    		<type>jar</type>
    	</dependency>
    	<dependency>
    		<groupId>org.eclipse.jetty</groupId>
    		<artifactId>jetty-servlet</artifactId>
    		<version>10.0.15</version>
    		<type>jar</type>
    	</dependency>
    	<dependency>
    		<groupId>org.eclipse.jetty</groupId>
    		<artifactId>jetty-util</artifactId>
    		<version>10.0.15</version>
    		<type>jar</type>
    	</dependency>
    	<dependency>
    		<groupId>org.eclipse.jetty</groupId>
    		<artifactId>jetty-util-ajax</artifactId>
    		<version>10.0.15</version>
    		<type>jar</type>
    	</dependency>
    	<dependency>
    		<groupId>jakarta.servlet</groupId>
    		<artifactId>jakarta.servlet-api</artifactId>
    		<version>4.0.4</version>
    		<type>jar</type>
    	</dependency>
    </dependencies>
    </location>
    <location includeDependencyDepth="none" includeDependencyScopes="compile" includeSource="true" missingManifest="error" type="Maven" label="javaewah">
    <dependencies>
    	<dependency>
    		<groupId>com.googlecode.javaewah</groupId>
    		<artifactId>JavaEWAH</artifactId>
    		<version>1.2.3</version>
    		<type>jar</type>
    	</dependency>
    </dependencies>
    </location>
    <location includeDependencyDepth="none" includeDependencyScopes="compile" includeSource="true" missingManifest="error" type="Maven" label="hamcrest">
    <dependencies>
    	<dependency>
    		<groupId>org.hamcrest</groupId>
    		<artifactId>hamcrest</artifactId>
    		<version>2.2</version>
    		<type>jar</type>
    	</dependency>
    </dependencies>
    </location>
    <location includeDependencyDepth="none" includeDependencyScopes="compile" includeSource="true" missingManifest="error" type="Maven" label="gson">
    <dependencies>
    	<dependency>
    		<groupId>com.google.code.gson</groupId>
    		<artifactId>gson</artifactId>
    		<version>2.10.1</version>
    		<type>jar</type>
    	</dependency>
    </dependencies>
    </location>
    <location includeDependencyDepth="none" includeDependencyScopes="compile" includeSource="true" missingManifest="error" type="Maven" label="bytebuddy">
    <dependencies>
    	<dependency>
    		<groupId>net.bytebuddy</groupId>
    		<artifactId>byte-buddy</artifactId>
    		<version>1.12.18</version>
    		<type>jar</type>
    	</dependency>
    	<dependency>
    		<groupId>net.bytebuddy</groupId>
    		<artifactId>byte-buddy-agent</artifactId>
    		<version>1.12.18</version>
    		<type>jar</type>
    	</dependency>
    </dependencies>
    </location>
    <location includeDependencyDepth="none" includeDependencyScopes="compile" includeSource="true" missingManifest="error" type="Maven" label="bouncycastle">
    <dependencies>
    	<dependency>
    		<groupId>org.bouncycastle</groupId>
    		<artifactId>bcpg-jdk18on</artifactId>
    		<version>1.73</version>
    		<type>jar</type>
    	</dependency>
    	<dependency>
    		<groupId>org.bouncycastle</groupId>
    		<artifactId>bcprov-jdk18on</artifactId>
    		<version>1.73</version>
    		<type>jar</type>
    	</dependency>
    	<dependency>
    		<groupId>org.bouncycastle</groupId>
    		<artifactId>bcpkix-jdk18on</artifactId>
    		<version>1.73</version>
    		<type>jar</type>
    	</dependency>
    	<dependency>
    		<groupId>org.bouncycastle</groupId>
    		<artifactId>bcutil-jdk18on</artifactId>
    		<version>1.73</version>
    		<type>jar</type>
    	</dependency>
    </dependencies>
    </location>
    <location includeDependencyDepth="none" includeDependencyScopes="compile" includeSource="true" missingManifest="error" type="Maven" label="assertj">
    <dependencies>
    	<dependency>
    		<groupId>org.assertj</groupId>
    		<artifactId>assertj-core</artifactId>
    		<version>3.24.2</version>
    		<type>jar</type>
    	</dependency>
    </dependencies>
    </location>
    <location includeDependencyDepth="none" includeDependencyScopes="compile" includeSource="true" missingManifest="error" type="Maven" label="args4j">
    <dependencies>
    	<dependency>
    		<groupId>args4j</groupId>
    		<artifactId>args4j</artifactId>
    		<version>2.33</version>
    		<type>jar</type>
    	</dependency>
    </dependencies>
    </location>
    <location includeDependencyDepth="none" includeDependencyScopes="compile" includeSource="true" missingManifest="error" type="Maven" label="apache">
    <dependencies>
    	<dependency>
    		<groupId>commons-codec</groupId>
    		<artifactId>commons-codec</artifactId>
    		<version>1.15</version>
    		<type>jar</type>
    	</dependency>
    	<dependency>
    		<groupId>org.apache.commons</groupId>
    		<artifactId>commons-compress</artifactId>
    		<version>1.23.0</version>
    		<type>jar</type>
    	</dependency>
    	<dependency>
    		<groupId>commons-logging</groupId>
    		<artifactId>commons-logging</artifactId>
    		<version>1.2</version>
    		<type>jar</type>
    	</dependency>
    </dependencies>
    </location>
  </locations>
</target><|MERGE_RESOLUTION|>--- conflicted
+++ resolved
@@ -1,11 +1,7 @@
 <?xml version="1.0" encoding="UTF-8" standalone="no"?>
 <?pde?>
 <!-- generated with https://github.com/eclipse-cbi/targetplatform-dsl -->
-<<<<<<< HEAD
-<target name="jgit-4.21" sequenceNumber="1686300731">
-=======
-<target name="jgit-4.21" sequenceNumber="1753133259">
->>>>>>> dbaa5d01
+<target name="jgit-4.21" sequenceNumber="1753139229">
   <locations>
     <location includeMode="slicer" includeAllPlatforms="false" includeSource="true" includeConfigurePhase="true" type="InstallableUnit">
       <unit id="com.jcraft.jsch" version="0.1.55.v20221112-0806"/>
@@ -37,230 +33,230 @@
       <repository location="https://download.eclipse.org/releases/2021-12/"/>
     </location>
     <location includeDependencyDepth="none" includeDependencyScopes="compile" includeSource="true" missingManifest="error" type="Maven" label="xz">
-    <dependencies>
-    	<dependency>
-    		<groupId>org.tukaani</groupId>
-    		<artifactId>xz</artifactId>
-    		<version>1.9</version>
-    		<type>jar</type>
-    	</dependency>
-    </dependencies>
+      <dependencies>
+        <dependency>
+          <groupId>org.tukaani</groupId>
+          <artifactId>xz</artifactId>
+          <version>1.9</version>
+          <type>jar</type>
+        </dependency>
+      </dependencies>
     </location>
     <location includeDependencyDepth="none" includeDependencyScopes="compile" includeSource="true" missingManifest="error" type="Maven" label="slf4j">
-    <dependencies>
-    	<dependency>
-    		<groupId>org.slf4j</groupId>
-    		<artifactId>slf4j-api</artifactId>
-    		<version>1.7.36</version>
-    		<type>jar</type>
-    	</dependency>
-    	<dependency>
-    		<groupId>org.slf4j</groupId>
-    		<artifactId>slf4j-simple</artifactId>
-    		<version>1.7.36</version>
-    		<type>jar</type>
-    	</dependency>
-    </dependencies>
+      <dependencies>
+        <dependency>
+          <groupId>org.slf4j</groupId>
+          <artifactId>slf4j-api</artifactId>
+          <version>1.7.36</version>
+          <type>jar</type>
+        </dependency>
+        <dependency>
+          <groupId>org.slf4j</groupId>
+          <artifactId>slf4j-simple</artifactId>
+          <version>1.7.36</version>
+          <type>jar</type>
+        </dependency>
+      </dependencies>
     </location>
     <location includeDependencyDepth="none" includeDependencyScopes="compile" includeSource="true" missingManifest="error" type="Maven" label="sshd">
-    <dependencies>
-    	<dependency>
-    		<groupId>org.apache.sshd</groupId>
-    		<artifactId>sshd-osgi</artifactId>
-    		<version>2.10.0</version>
-    		<type>jar</type>
-    	</dependency>
-    	<dependency>
-    		<groupId>org.apache.sshd</groupId>
-    		<artifactId>sshd-sftp</artifactId>
-    		<version>2.10.0</version>
-    		<type>jar</type>
-    	</dependency>
-    </dependencies>
+      <dependencies>
+        <dependency>
+          <groupId>org.apache.sshd</groupId>
+          <artifactId>sshd-osgi</artifactId>
+          <version>2.10.0</version>
+          <type>jar</type>
+        </dependency>
+        <dependency>
+          <groupId>org.apache.sshd</groupId>
+          <artifactId>sshd-sftp</artifactId>
+          <version>2.10.0</version>
+          <type>jar</type>
+        </dependency>
+      </dependencies>
     </location>
     <location includeDependencyDepth="none" includeDependencyScopes="compile" includeSource="true" missingManifest="error" type="Maven" label="jna">
-    <dependencies>
-    	<dependency>
-    		<groupId>net.java.dev.jna</groupId>
-    		<artifactId>jna</artifactId>
-    		<version>5.13.0</version>
-    		<type>jar</type>
-    	</dependency>
-    	<dependency>
-    		<groupId>net.java.dev.jna</groupId>
-    		<artifactId>jna-platform</artifactId>
-    		<version>5.13.0</version>
-    		<type>jar</type>
-    	</dependency>
-    </dependencies>
+      <dependencies>
+        <dependency>
+          <groupId>net.java.dev.jna</groupId>
+          <artifactId>jna</artifactId>
+          <version>5.13.0</version>
+          <type>jar</type>
+        </dependency>
+        <dependency>
+          <groupId>net.java.dev.jna</groupId>
+          <artifactId>jna-platform</artifactId>
+          <version>5.13.0</version>
+          <type>jar</type>
+        </dependency>
+      </dependencies>
     </location>
     <location includeDependencyDepth="none" includeDependencyScopes="compile" includeSource="true" missingManifest="error" type="Maven" label="jetty">
-    <dependencies>
-    	<dependency>
-    		<groupId>org.eclipse.jetty</groupId>
-    		<artifactId>jetty-http</artifactId>
-    		<version>10.0.15</version>
-    		<type>jar</type>
-    	</dependency>
-    	<dependency>
-    		<groupId>org.eclipse.jetty</groupId>
-    		<artifactId>jetty-io</artifactId>
-    		<version>10.0.15</version>
-    		<type>jar</type>
-    	</dependency>
-    	<dependency>
-    		<groupId>org.eclipse.jetty</groupId>
-    		<artifactId>jetty-security</artifactId>
-    		<version>10.0.15</version>
-    		<type>jar</type>
-    	</dependency>
-    	<dependency>
-    		<groupId>org.eclipse.jetty</groupId>
-    		<artifactId>jetty-server</artifactId>
-    		<version>10.0.15</version>
-    		<type>jar</type>
-    	</dependency>
-    	<dependency>
-    		<groupId>org.eclipse.jetty</groupId>
-    		<artifactId>jetty-servlet</artifactId>
-    		<version>10.0.15</version>
-    		<type>jar</type>
-    	</dependency>
-    	<dependency>
-    		<groupId>org.eclipse.jetty</groupId>
-    		<artifactId>jetty-util</artifactId>
-    		<version>10.0.15</version>
-    		<type>jar</type>
-    	</dependency>
-    	<dependency>
-    		<groupId>org.eclipse.jetty</groupId>
-    		<artifactId>jetty-util-ajax</artifactId>
-    		<version>10.0.15</version>
-    		<type>jar</type>
-    	</dependency>
-    	<dependency>
-    		<groupId>jakarta.servlet</groupId>
-    		<artifactId>jakarta.servlet-api</artifactId>
-    		<version>4.0.4</version>
-    		<type>jar</type>
-    	</dependency>
-    </dependencies>
+      <dependencies>
+        <dependency>
+          <groupId>org.eclipse.jetty</groupId>
+          <artifactId>jetty-http</artifactId>
+          <version>10.0.15</version>
+          <type>jar</type>
+        </dependency>
+        <dependency>
+          <groupId>org.eclipse.jetty</groupId>
+          <artifactId>jetty-io</artifactId>
+          <version>10.0.15</version>
+          <type>jar</type>
+        </dependency>
+        <dependency>
+          <groupId>org.eclipse.jetty</groupId>
+          <artifactId>jetty-security</artifactId>
+          <version>10.0.15</version>
+          <type>jar</type>
+        </dependency>
+        <dependency>
+          <groupId>org.eclipse.jetty</groupId>
+          <artifactId>jetty-server</artifactId>
+          <version>10.0.15</version>
+          <type>jar</type>
+        </dependency>
+        <dependency>
+          <groupId>org.eclipse.jetty</groupId>
+          <artifactId>jetty-servlet</artifactId>
+          <version>10.0.15</version>
+          <type>jar</type>
+        </dependency>
+        <dependency>
+          <groupId>org.eclipse.jetty</groupId>
+          <artifactId>jetty-util</artifactId>
+          <version>10.0.15</version>
+          <type>jar</type>
+        </dependency>
+        <dependency>
+          <groupId>org.eclipse.jetty</groupId>
+          <artifactId>jetty-util-ajax</artifactId>
+          <version>10.0.15</version>
+          <type>jar</type>
+        </dependency>
+        <dependency>
+          <groupId>jakarta.servlet</groupId>
+          <artifactId>jakarta.servlet-api</artifactId>
+          <version>4.0.4</version>
+          <type>jar</type>
+        </dependency>
+      </dependencies>
     </location>
     <location includeDependencyDepth="none" includeDependencyScopes="compile" includeSource="true" missingManifest="error" type="Maven" label="javaewah">
-    <dependencies>
-    	<dependency>
-    		<groupId>com.googlecode.javaewah</groupId>
-    		<artifactId>JavaEWAH</artifactId>
-    		<version>1.2.3</version>
-    		<type>jar</type>
-    	</dependency>
-    </dependencies>
+      <dependencies>
+        <dependency>
+          <groupId>com.googlecode.javaewah</groupId>
+          <artifactId>JavaEWAH</artifactId>
+          <version>1.2.3</version>
+          <type>jar</type>
+        </dependency>
+      </dependencies>
     </location>
     <location includeDependencyDepth="none" includeDependencyScopes="compile" includeSource="true" missingManifest="error" type="Maven" label="hamcrest">
-    <dependencies>
-    	<dependency>
-    		<groupId>org.hamcrest</groupId>
-    		<artifactId>hamcrest</artifactId>
-    		<version>2.2</version>
-    		<type>jar</type>
-    	</dependency>
-    </dependencies>
+      <dependencies>
+        <dependency>
+          <groupId>org.hamcrest</groupId>
+          <artifactId>hamcrest</artifactId>
+          <version>2.2</version>
+          <type>jar</type>
+        </dependency>
+      </dependencies>
     </location>
     <location includeDependencyDepth="none" includeDependencyScopes="compile" includeSource="true" missingManifest="error" type="Maven" label="gson">
-    <dependencies>
-    	<dependency>
-    		<groupId>com.google.code.gson</groupId>
-    		<artifactId>gson</artifactId>
-    		<version>2.10.1</version>
-    		<type>jar</type>
-    	</dependency>
-    </dependencies>
+      <dependencies>
+        <dependency>
+          <groupId>com.google.code.gson</groupId>
+          <artifactId>gson</artifactId>
+          <version>2.10.1</version>
+          <type>jar</type>
+        </dependency>
+      </dependencies>
     </location>
     <location includeDependencyDepth="none" includeDependencyScopes="compile" includeSource="true" missingManifest="error" type="Maven" label="bytebuddy">
-    <dependencies>
-    	<dependency>
-    		<groupId>net.bytebuddy</groupId>
-    		<artifactId>byte-buddy</artifactId>
-    		<version>1.12.18</version>
-    		<type>jar</type>
-    	</dependency>
-    	<dependency>
-    		<groupId>net.bytebuddy</groupId>
-    		<artifactId>byte-buddy-agent</artifactId>
-    		<version>1.12.18</version>
-    		<type>jar</type>
-    	</dependency>
-    </dependencies>
+      <dependencies>
+        <dependency>
+          <groupId>net.bytebuddy</groupId>
+          <artifactId>byte-buddy</artifactId>
+          <version>1.12.18</version>
+          <type>jar</type>
+        </dependency>
+        <dependency>
+          <groupId>net.bytebuddy</groupId>
+          <artifactId>byte-buddy-agent</artifactId>
+          <version>1.12.18</version>
+          <type>jar</type>
+        </dependency>
+      </dependencies>
     </location>
     <location includeDependencyDepth="none" includeDependencyScopes="compile" includeSource="true" missingManifest="error" type="Maven" label="bouncycastle">
-    <dependencies>
-    	<dependency>
-    		<groupId>org.bouncycastle</groupId>
-    		<artifactId>bcpg-jdk18on</artifactId>
-    		<version>1.73</version>
-    		<type>jar</type>
-    	</dependency>
-    	<dependency>
-    		<groupId>org.bouncycastle</groupId>
-    		<artifactId>bcprov-jdk18on</artifactId>
-    		<version>1.73</version>
-    		<type>jar</type>
-    	</dependency>
-    	<dependency>
-    		<groupId>org.bouncycastle</groupId>
-    		<artifactId>bcpkix-jdk18on</artifactId>
-    		<version>1.73</version>
-    		<type>jar</type>
-    	</dependency>
-    	<dependency>
-    		<groupId>org.bouncycastle</groupId>
-    		<artifactId>bcutil-jdk18on</artifactId>
-    		<version>1.73</version>
-    		<type>jar</type>
-    	</dependency>
-    </dependencies>
+      <dependencies>
+        <dependency>
+          <groupId>org.bouncycastle</groupId>
+          <artifactId>bcpg-jdk18on</artifactId>
+          <version>1.73</version>
+          <type>jar</type>
+        </dependency>
+        <dependency>
+          <groupId>org.bouncycastle</groupId>
+          <artifactId>bcprov-jdk18on</artifactId>
+          <version>1.73</version>
+          <type>jar</type>
+        </dependency>
+        <dependency>
+          <groupId>org.bouncycastle</groupId>
+          <artifactId>bcpkix-jdk18on</artifactId>
+          <version>1.73</version>
+          <type>jar</type>
+        </dependency>
+        <dependency>
+          <groupId>org.bouncycastle</groupId>
+          <artifactId>bcutil-jdk18on</artifactId>
+          <version>1.73</version>
+          <type>jar</type>
+        </dependency>
+      </dependencies>
     </location>
     <location includeDependencyDepth="none" includeDependencyScopes="compile" includeSource="true" missingManifest="error" type="Maven" label="assertj">
-    <dependencies>
-    	<dependency>
-    		<groupId>org.assertj</groupId>
-    		<artifactId>assertj-core</artifactId>
-    		<version>3.24.2</version>
-    		<type>jar</type>
-    	</dependency>
-    </dependencies>
+      <dependencies>
+        <dependency>
+          <groupId>org.assertj</groupId>
+          <artifactId>assertj-core</artifactId>
+          <version>3.24.2</version>
+          <type>jar</type>
+        </dependency>
+      </dependencies>
     </location>
     <location includeDependencyDepth="none" includeDependencyScopes="compile" includeSource="true" missingManifest="error" type="Maven" label="args4j">
-    <dependencies>
-    	<dependency>
-    		<groupId>args4j</groupId>
-    		<artifactId>args4j</artifactId>
-    		<version>2.33</version>
-    		<type>jar</type>
-    	</dependency>
-    </dependencies>
+      <dependencies>
+        <dependency>
+          <groupId>args4j</groupId>
+          <artifactId>args4j</artifactId>
+          <version>2.33</version>
+          <type>jar</type>
+        </dependency>
+      </dependencies>
     </location>
     <location includeDependencyDepth="none" includeDependencyScopes="compile" includeSource="true" missingManifest="error" type="Maven" label="apache">
-    <dependencies>
-    	<dependency>
-    		<groupId>commons-codec</groupId>
-    		<artifactId>commons-codec</artifactId>
-    		<version>1.15</version>
-    		<type>jar</type>
-    	</dependency>
-    	<dependency>
-    		<groupId>org.apache.commons</groupId>
-    		<artifactId>commons-compress</artifactId>
-    		<version>1.23.0</version>
-    		<type>jar</type>
-    	</dependency>
-    	<dependency>
-    		<groupId>commons-logging</groupId>
-    		<artifactId>commons-logging</artifactId>
-    		<version>1.2</version>
-    		<type>jar</type>
-    	</dependency>
-    </dependencies>
+      <dependencies>
+        <dependency>
+          <groupId>commons-codec</groupId>
+          <artifactId>commons-codec</artifactId>
+          <version>1.15</version>
+          <type>jar</type>
+        </dependency>
+        <dependency>
+          <groupId>org.apache.commons</groupId>
+          <artifactId>commons-compress</artifactId>
+          <version>1.23.0</version>
+          <type>jar</type>
+        </dependency>
+        <dependency>
+          <groupId>commons-logging</groupId>
+          <artifactId>commons-logging</artifactId>
+          <version>1.2</version>
+          <type>jar</type>
+        </dependency>
+      </dependencies>
     </location>
   </locations>
 </target>