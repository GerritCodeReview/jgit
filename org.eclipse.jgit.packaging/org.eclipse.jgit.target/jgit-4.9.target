--- conflicted
+++ resolved
@@ -1,8 +1,7 @@
 <?xml version="1.0" encoding="UTF-8" standalone="no"?>
 <?pde?>
 <!-- generated with https://github.com/eclipse-cbi/targetplatform-dsl -->
-<<<<<<< HEAD
-<target name="jgit-4.9" sequenceNumber="1566244572">
+<target name="jgit-4.9" sequenceNumber="1638578807">
   <locations>
     <location includeMode="slicer" includeAllPlatforms="false" includeSource="true" includeConfigurePhase="true" type="InstallableUnit">
       <unit id="org.eclipse.jetty.client" version="9.4.14.v20181114"/>
@@ -21,29 +20,7 @@
       <unit id="org.eclipse.jetty.servlet.source" version="9.4.14.v20181114"/>
       <unit id="org.eclipse.jetty.util" version="9.4.14.v20181114"/>
       <unit id="org.eclipse.jetty.util.source" version="9.4.14.v20181114"/>
-      <repository id="jetty-9.4.14" location="http://download.eclipse.org/jetty/updates/jetty-bundles-9.x/9.4.14.v20181114"/>
-=======
-<target name="jgit-4.9" sequenceNumber="1638575042">
-  <locations>
-    <location includeMode="slicer" includeAllPlatforms="false" includeSource="true" includeConfigurePhase="true" type="InstallableUnit">
-      <unit id="org.eclipse.jetty.client" version="9.4.11.v20180605"/>
-      <unit id="org.eclipse.jetty.client.source" version="9.4.11.v20180605"/>
-      <unit id="org.eclipse.jetty.continuation" version="9.4.11.v20180605"/>
-      <unit id="org.eclipse.jetty.continuation.source" version="9.4.11.v20180605"/>
-      <unit id="org.eclipse.jetty.http" version="9.4.11.v20180605"/>
-      <unit id="org.eclipse.jetty.http.source" version="9.4.11.v20180605"/>
-      <unit id="org.eclipse.jetty.io" version="9.4.11.v20180605"/>
-      <unit id="org.eclipse.jetty.io.source" version="9.4.11.v20180605"/>
-      <unit id="org.eclipse.jetty.security" version="9.4.11.v20180605"/>
-      <unit id="org.eclipse.jetty.security.source" version="9.4.11.v20180605"/>
-      <unit id="org.eclipse.jetty.server" version="9.4.11.v20180605"/>
-      <unit id="org.eclipse.jetty.server.source" version="9.4.11.v20180605"/>
-      <unit id="org.eclipse.jetty.servlet" version="9.4.11.v20180605"/>
-      <unit id="org.eclipse.jetty.servlet.source" version="9.4.11.v20180605"/>
-      <unit id="org.eclipse.jetty.util" version="9.4.11.v20180605"/>
-      <unit id="org.eclipse.jetty.util.source" version="9.4.11.v20180605"/>
-      <repository id="jetty-9.4.11" location="https://archive.eclipse.org/jetty/updates/jetty-bundles-9.x/jetty-bundles-9.x/9.4.11.v20180605/"/>
->>>>>>> f8f4357d
+      <repository id="jetty-9.4.14" location="https://archive.eclipse.org/jetty/updates/jetty-bundles-9.x/jetty-bundles-9.x/9.4.14.v20181114"/>
     </location>
     <location includeMode="slicer" includeAllPlatforms="false" includeSource="true" includeConfigurePhase="true" type="InstallableUnit">
       <unit id="org.apache.ant" version="1.10.5.v20190526-1402"/>
