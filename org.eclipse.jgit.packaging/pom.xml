<?xml version="1.0" encoding="UTF-8"?>
<!--
  Copyright (C) 2009, 2015, Matthias Sohn <matthias.sohn@sap.com> and others

  This program and the accompanying materials are made available under the
  terms of the Eclipse Distribution License v. 1.0 which is available at
  http://www.eclipse.org/org/documents/edl-v10.php.

  SPDX-License-Identifier: BSD-3-Clause
-->

<project xmlns="http://maven.apache.org/POM/4.0.0"
    xmlns:xsi="http://www.w3.org/2001/XMLSchema-instance"
    xsi:schemaLocation="http://maven.apache.org/POM/4.0.0 http://maven.apache.org/maven-v4_0_0.xsd">
  <modelVersion>4.0.0</modelVersion>

  <groupId>org.eclipse.jgit</groupId>
  <artifactId>jgit.tycho.parent</artifactId>
  <version>6.10.1-SNAPSHOT</version>
  <packaging>pom</packaging>

  <name>JGit Tycho Parent</name>

  <licenses>
    <license>
      <name>BSD-3-Clause</name>
      <url>https://www.eclipse.org/org/documents/edl-v10.php</url>
    </license>
  </licenses>

  <properties>
    <java.version>11</java.version>
<<<<<<< HEAD
    <tycho-version>4.0.7</tycho-version>
=======
    <tycho-version>4.0.8</tycho-version>
>>>>>>> 91426e8c
    <target-platform>jgit-4.17</target-platform>
    <project.build.outputTimestamp>${git.commit.time}</project.build.outputTimestamp>
  </properties>

  <pluginRepositories>
    <pluginRepository>
      <id>repo.eclipse.org.cbi-releases</id>
      <url>https://repo.eclipse.org/content/repositories/cbi-releases/</url>
    </pluginRepository>
  </pluginRepositories>

  <modules>
    <module>org.eclipse.jgit.feature</module>
    <module>org.eclipse.jgit.gpg.bc.feature</module>
    <module>org.eclipse.jgit.http.apache.feature</module>
    <module>org.eclipse.jgit.ssh.apache.feature</module>
    <module>org.eclipse.jgit.ssh.jsch.feature</module>
    <module>org.eclipse.jgit.lfs.feature</module>
    <module>org.eclipse.jgit.pgm.feature</module>
    <module>org.eclipse.jgit.source.feature</module>
    <module>org.eclipse.jgit.junit.feature</module>
    <module>org.eclipse.jgit.repository</module>
  </modules>

  <distributionManagement>
    <repository>
      <id>repo.eclipse.org</id>
      <name>JGit Maven Repository - Releases</name>
      <url>https://repo.eclipse.org/content/repositories/jgit-releases/</url>
    </repository>
    <snapshotRepository>
      <id>repo.eclipse.org</id>
      <name>JGit Maven Repository - Snapshots</name>
      <url>https://repo.eclipse.org/content/repositories/jgit-snapshots/</url>
      <uniqueVersion>true</uniqueVersion>
    </snapshotRepository>
  </distributionManagement>

  <dependencies>
    <!-- sources artifacts so that we can place them in the features -->
    <dependency>
      <groupId>org.eclipse.jgit</groupId>
      <artifactId>org.eclipse.jgit</artifactId>
      <version>${project.version}</version>
      <classifier>sources</classifier>
    </dependency>
    <dependency>
      <groupId>org.eclipse.jgit</groupId>
      <artifactId>org.eclipse.jgit.ant</artifactId>
      <version>${project.version}</version>
      <classifier>sources</classifier>
    </dependency>
    <dependency>
      <groupId>org.eclipse.jgit</groupId>
      <artifactId>org.eclipse.jgit.archive</artifactId>
      <version>${project.version}</version>
      <classifier>sources</classifier>
    </dependency>
    <dependency>
      <groupId>org.eclipse.jgit</groupId>
      <artifactId>org.eclipse.jgit.gpg.bc</artifactId>
      <version>${project.version}</version>
      <classifier>sources</classifier>
    </dependency>
    <dependency>
      <groupId>org.eclipse.jgit</groupId>
      <artifactId>org.eclipse.jgit.http.apache</artifactId>
      <version>${project.version}</version>
      <classifier>sources</classifier>
    </dependency>
    <dependency>
      <groupId>org.eclipse.jgit</groupId>
      <artifactId>org.eclipse.jgit.http.server</artifactId>
      <version>${project.version}</version>
      <classifier>sources</classifier>
    </dependency>
    <dependency>
      <groupId>org.eclipse.jgit</groupId>
      <artifactId>org.eclipse.jgit.junit</artifactId>
      <version>${project.version}</version>
      <classifier>sources</classifier>
    </dependency>
    <dependency>
      <groupId>org.eclipse.jgit</groupId>
      <artifactId>org.eclipse.jgit.junit.http</artifactId>
      <version>${project.version}</version>
      <classifier>sources</classifier>
    </dependency>
    <dependency>
      <groupId>org.eclipse.jgit</groupId>
      <artifactId>org.eclipse.jgit.junit.ssh</artifactId>
      <version>${project.version}</version>
      <classifier>sources</classifier>
    </dependency>
    <dependency>
      <groupId>org.eclipse.jgit</groupId>
      <artifactId>org.eclipse.jgit.lfs</artifactId>
      <version>${project.version}</version>
      <classifier>sources</classifier>
    </dependency>
    <dependency>
      <groupId>org.eclipse.jgit</groupId>
      <artifactId>org.eclipse.jgit.lfs.server</artifactId>
      <version>${project.version}</version>
      <classifier>sources</classifier>
    </dependency>
    <dependency>
      <groupId>org.eclipse.jgit</groupId>
      <artifactId>org.eclipse.jgit.pgm</artifactId>
      <version>${project.version}</version>
      <classifier>sources</classifier>
    </dependency>
    <dependency>
      <groupId>org.eclipse.jgit</groupId>
      <artifactId>org.eclipse.jgit.ssh.apache</artifactId>
      <version>${project.version}</version>
      <classifier>sources</classifier>
    </dependency>
    <dependency>
      <groupId>org.eclipse.jgit</groupId>
      <artifactId>org.eclipse.jgit.ssh.apache.agent</artifactId>
      <version>${project.version}</version>
      <classifier>sources</classifier>
    </dependency>
    <dependency>
      <groupId>org.eclipse.jgit</groupId>
      <artifactId>org.eclipse.jgit.ssh.jsch</artifactId>
      <version>${project.version}</version>
      <classifier>sources</classifier>
    </dependency>
    <dependency>
      <groupId>org.eclipse.jgit</groupId>
      <artifactId>org.eclipse.jgit.ui</artifactId>
      <version>${project.version}</version>
      <classifier>sources</classifier>
    </dependency>
  </dependencies>

  <build>
    <plugins>
      <plugin>
        <groupId>org.apache.maven.plugins</groupId>
        <artifactId>maven-enforcer-plugin</artifactId>
        <version>3.4.1</version>
        <executions>
          <execution>
            <id>enforce-maven</id>
            <goals>
              <goal>enforce</goal>
            </goals>
            <configuration>
              <rules>
                <requireMavenVersion>
                  <version>3.9.0</version>
                </requireMavenVersion>
              </rules>
            </configuration>
          </execution>
        </executions>
      </plugin>
      <plugin>
        <groupId>org.eclipse.tycho</groupId>
        <artifactId>tycho-maven-plugin</artifactId>
        <version>${tycho-version}</version>
        <extensions>true</extensions>
      </plugin>
      <plugin>
        <groupId>org.eclipse.tycho</groupId>
        <artifactId>target-platform-configuration</artifactId>
      </plugin>
      <plugin>
        <groupId>org.cyclonedx</groupId>
        <artifactId>cyclonedx-maven-plugin</artifactId>
        <version>2.8.0</version>
        <configuration>
          <projectType>library</projectType>
          <schemaVersion>1.4</schemaVersion>
          <includeBomSerialNumber>false</includeBomSerialNumber>
          <includeCompileScope>true</includeCompileScope>
          <includeProvidedScope>true</includeProvidedScope>
          <includeRuntimeScope>true</includeRuntimeScope>
          <includeSystemScope>true</includeSystemScope>
          <includeTestScope>false</includeTestScope>
          <includeLicenseText>false</includeLicenseText>
          <outputReactorProjects>true</outputReactorProjects>
          <outputFormat>json</outputFormat>
          <outputName>cyclonedx</outputName>
          <outputDirectory>${project.build.directory}</outputDirectory>
          <verbose>false</verbose>
        </configuration>
        <executions>
          <execution>
            <phase>package</phase>
            <goals>
              <goal>makeAggregateBom</goal>
            </goals>
          </execution>
        </executions>
      </plugin>
      <plugin>
        <groupId>io.github.git-commit-id</groupId>
        <artifactId>git-commit-id-maven-plugin</artifactId>
        <version>8.0.2</version>
        <executions>
          <execution>
            <id>get-the-git-infos</id>
            <goals>
              <goal>revision</goal>
            </goals>
            <phase>initialize</phase>
          </execution>
        </executions>
        <configuration>
          <generateGitPropertiesFile>false</generateGitPropertiesFile>
          <injectAllReactorProjects>true</injectAllReactorProjects>
          <dateFormat>yyyy-MM-dd'T'HH:mm:ss'Z'</dateFormat>
          <dateFormatTimeZone>UTC</dateFormatTimeZone>
        </configuration>
      </plugin>
    </plugins>
    <pluginManagement>
      <plugins>
        <plugin>
          <groupId>org.eclipse.tycho</groupId>
          <artifactId>tycho-compiler-plugin</artifactId>
          <version>${tycho-version}</version>
          <configuration>
            <encoding>UTF-8</encoding>
            <release>${java.version}</release>
          </configuration>
        </plugin>
        <plugin>
          <groupId>org.apache.maven.plugins</groupId>
          <artifactId>maven-resources-plugin</artifactId>
          <version>3.3.1</version>
          <configuration>
            <encoding>ISO-8859-1</encoding>
          </configuration>
        </plugin>
        <plugin>
          <groupId>org.apache.maven.plugins</groupId>
          <artifactId>maven-jar-plugin</artifactId>
          <version>3.4.1</version>
          <configuration>
            <archive>
              <manifestEntries>
                <Implementation-Title>JGit ${project.artifactId}</Implementation-Title>
                <Implementation-Version>${project.version}</Implementation-Version>
                <Implementation-Vendor>Eclipse.org - JGit</Implementation-Vendor>
                <Implementation-Vendor-Id>org.eclipse.jgit</Implementation-Vendor-Id>
                <Implementation-Vendor-URL>${jgit-url}</Implementation-Vendor-URL>
                <git-describe>${git.commit.id.describe}</git-describe>
                <git-commit-id>${git.commit.id}</git-commit-id>
                <git-commit-time>${git.commit.time}</git-commit-time>
                <git-tags>${git.tags}</git-tags>
                <git-remote-origin-url>${git.remote.origin.url}</git-remote-origin-url>
              </manifestEntries>
            </archive>
            <!-- TODO: uncomment this in order to skip empty artifact of test modules as soon as bug 416299 is fixed
            <skipIfEmpty>true</skipIfEmpty>
            -->
          </configuration>
        </plugin>
        <plugin>
          <groupId>org.eclipse.tycho</groupId>
          <artifactId>target-platform-configuration</artifactId>
          <version>${tycho-version}</version>
          <configuration>
            <pomDependencies>consider</pomDependencies>
            <target>
              <file>${project.basedir}/../org.eclipse.jgit.target/${target-platform}.target</file>
            </target>
            <environments>
              <environment>
                <os>linux</os>
                <ws>gtk</ws>
                <arch>x86</arch>
              </environment>
              <environment>
                <os>linux</os>
                <ws>gtk</ws>
                <arch>x86_64</arch>
              </environment>
              <environment>
                <os>win32</os>
                <ws>win32</ws>
                <arch>x86</arch>
              </environment>
              <environment>
                <os>win32</os>
                <ws>win32</ws>
                <arch>x86_64</arch>
              </environment>
              <environment>
                <os>macosx</os>
                <ws>cocoa</ws>
                <arch>x86_64</arch>
              </environment>
              <environment>
                <os>macosx</os>
                <ws>cocoa</ws>
                <arch>aarch64</arch>
              </environment>
            </environments>
          </configuration>
        </plugin>
        <plugin>
          <groupId>org.eclipse.tycho</groupId>
          <artifactId>tycho-p2-plugin</artifactId>
          <version>${tycho-version}</version>
        </plugin>
        <plugin>
          <groupId>org.eclipse.tycho</groupId>
          <artifactId>tycho-p2-publisher-plugin</artifactId>
          <version>${tycho-version}</version>
        </plugin>
        <plugin>
          <groupId>org.eclipse.tycho</groupId>
          <artifactId>tycho-p2-repository-plugin</artifactId>
          <version>${tycho-version}</version>
        </plugin>
        <plugin>
          <groupId>org.eclipse.tycho</groupId>
          <artifactId>tycho-packaging-plugin</artifactId>
          <version>${tycho-version}</version>
          <dependencies>
            <dependency>
              <groupId>org.eclipse.tycho</groupId>
              <artifactId>tycho-buildtimestamp-jgit</artifactId>
              <version>${tycho-version}</version>
            </dependency>
          </dependencies>
          <configuration>
            <timestampProvider>jgit</timestampProvider>
            <jgit.ignore>
              pom.xml
              .polyglot.build.properties
              target/
            </jgit.ignore>
            <format>yyyyMMddHHmm</format>
          </configuration>
        </plugin>
        <plugin>
          <groupId>org.eclipse.tycho</groupId>
          <artifactId>tycho-gpg-plugin</artifactId>
          <version>${tycho-version}</version>
        </plugin>
        <plugin>
          <groupId>org.eclipse.cbi.maven.plugins</groupId>
          <artifactId>eclipse-jarsigner-plugin</artifactId>
          <version>1.4.3</version>
        </plugin>
        <plugin>
          <groupId>org.codehaus.mojo</groupId>
          <artifactId>build-helper-maven-plugin</artifactId>
          <version>3.6.0</version>
        </plugin>
        <plugin>
          <artifactId>maven-clean-plugin</artifactId>
          <version>3.3.2</version>
        </plugin>
        <plugin>
          <groupId>org.apache.maven.plugins</groupId>
          <artifactId>maven-deploy-plugin</artifactId>
          <version>3.1.2</version>
        </plugin>
        <plugin>
          <groupId>org.apache.maven.plugins</groupId>
          <artifactId>maven-install-plugin</artifactId>
          <version>3.1.2</version>
        </plugin>
        <plugin>
          <groupId>org.apache.maven.plugins</groupId>
          <artifactId>maven-site-plugin</artifactId>
          <version>4.0.0-M14</version>
        </plugin>
        <plugin>
          <groupId>org.apache.maven.plugins</groupId>
          <artifactId>maven-artifact-plugin</artifactId>
          <version>3.5.1</version>
          <configuration>
            <ignore>**/*cyclonedx.json</ignore>
            <reproducible>true</reproducible>
          </configuration>
        </plugin>
      </plugins>
    </pluginManagement>
  </build>

  <profiles>
    <profile>
      <id>eclipse-sign</id>
      <build>
        <plugins>
          <plugin>
            <groupId>org.eclipse.tycho</groupId>
            <artifactId>target-platform-configuration</artifactId>
          </plugin>
          <plugin>
            <groupId>org.eclipse.cbi.maven.plugins</groupId>
            <artifactId>eclipse-jarsigner-plugin</artifactId>
            <executions>
              <execution>
                <id>sign</id>
                <goals>
                  <goal>sign</goal>
                </goals>
                <phase>verify</phase>
              </execution>
            </executions>
          </plugin>
          <plugin>
            <groupId>org.eclipse.tycho</groupId>
            <artifactId>tycho-p2-plugin</artifactId>
            <executions>
              <execution>
                <id>p2-metadata</id>
                <goals>
                  <goal>p2-metadata</goal>
                </goals>
                <phase>verify</phase>
              </execution>
            </executions>
            <configuration>
              <defaultP2Metadata>false</defaultP2Metadata>
            </configuration>
          </plugin>
        </plugins>
      </build>
    </profile>
    <profile>
      <id>eclipse-pack</id>
      <build>
        <plugins>
          <plugin>
            <groupId>org.eclipse.tycho</groupId>
            <artifactId>target-platform-configuration</artifactId>
          </plugin>
          <plugin>
            <groupId>org.eclipse.tycho</groupId>
            <artifactId>tycho-p2-plugin</artifactId>
            <executions>
              <execution>
                <id>p2-metadata</id>
                <goals>
                  <goal>p2-metadata</goal>
                </goals>
                <phase>package</phase>
              </execution>
            </executions>
            <configuration>
              <defaultP2Metadata>false</defaultP2Metadata>
            </configuration>
          </plugin>
        </plugins>
      </build>
    </profile>
  </profiles>
</project><|MERGE_RESOLUTION|>--- conflicted
+++ resolved
@@ -30,11 +30,7 @@
 
   <properties>
     <java.version>11</java.version>
-<<<<<<< HEAD
-    <tycho-version>4.0.7</tycho-version>
-=======
     <tycho-version>4.0.8</tycho-version>
->>>>>>> 91426e8c
     <target-platform>jgit-4.17</target-platform>
     <project.build.outputTimestamp>${git.commit.time}</project.build.outputTimestamp>
   </properties>
