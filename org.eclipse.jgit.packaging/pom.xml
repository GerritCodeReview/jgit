<?xml version="1.0" encoding="UTF-8"?>
<!--
  Copyright (C) 2009, 2015, Matthias Sohn <matthias.sohn@sap.com> and others

  This program and the accompanying materials are made available under the
  terms of the Eclipse Distribution License v. 1.0 which is available at
  http://www.eclipse.org/org/documents/edl-v10.php.

  SPDX-License-Identifier: BSD-3-Clause
-->

<project xmlns="http://maven.apache.org/POM/4.0.0"
    xmlns:xsi="http://www.w3.org/2001/XMLSchema-instance"
    xsi:schemaLocation="http://maven.apache.org/POM/4.0.0 http://maven.apache.org/maven-v4_0_0.xsd">
  <modelVersion>4.0.0</modelVersion>

  <groupId>org.eclipse.jgit</groupId>
  <artifactId>jgit.tycho.parent</artifactId>
  <version>6.6.2-SNAPSHOT</version>
  <packaging>pom</packaging>

  <name>JGit Tycho Parent</name>

  <properties>
    <java.version>11</java.version>
<<<<<<< HEAD
    <tycho-version>4.0.8</tycho-version>
    <target-platform>jgit-4.17</target-platform>
=======
    <tycho-version>4.0.13</tycho-version>
    <target-platform>jgit-4.21</target-platform>
>>>>>>> dbaa5d01
  </properties>

  <pluginRepositories>
    <pluginRepository>
      <id>repo.eclipse.org.cbi-releases</id>
      <url>https://repo.eclipse.org/content/repositories/cbi-releases/</url>
    </pluginRepository>
    <pluginRepository>
      <id>repo.eclipse.org.cbi-snapshots</id>
      <url>https://repo.eclipse.org/content/repositories/cbi-snapshots/</url>
    </pluginRepository>
    <pluginRepository>
      <id>tycho-snapshots</id>
      <url>https://repo.eclipse.org/content/repositories/tycho-snapshots/</url>
    </pluginRepository>
  </pluginRepositories>

  <modules>
    <module>org.eclipse.jgit.target</module>
    <module>org.eclipse.jgit.feature</module>
    <module>org.eclipse.jgit.gpg.bc.feature</module>
    <module>org.eclipse.jgit.http.apache.feature</module>
    <module>org.eclipse.jgit.ssh.apache.feature</module>
    <module>org.eclipse.jgit.ssh.jsch.feature</module>
    <module>org.eclipse.jgit.lfs.feature</module>
    <module>org.eclipse.jgit.pgm.feature</module>
    <module>org.eclipse.jgit.source.feature</module>
    <module>org.eclipse.jgit.junit.feature</module>
    <module>org.eclipse.jgit.repository</module>
  </modules>

  <distributionManagement>
    <repository>
      <id>repo.eclipse.org</id>
      <name>JGit Maven Repository - Releases</name>
      <url>https://repo.eclipse.org/content/repositories/jgit-releases/</url>
    </repository>
    <snapshotRepository>
      <id>repo.eclipse.org</id>
      <name>JGit Maven Repository - Snapshots</name>
      <url>https://repo.eclipse.org/content/repositories/jgit-snapshots/</url>
      <uniqueVersion>true</uniqueVersion>
    </snapshotRepository>
  </distributionManagement>

  <dependencies>
    <!-- sources artifacts so that we can place them in the features -->
    <dependency>
      <groupId>org.eclipse.jgit</groupId>
      <artifactId>org.eclipse.jgit</artifactId>
      <version>${project.version}</version>
      <classifier>sources</classifier>
    </dependency>
    <dependency>
      <groupId>org.eclipse.jgit</groupId>
      <artifactId>org.eclipse.jgit.ant</artifactId>
      <version>${project.version}</version>
      <classifier>sources</classifier>
    </dependency>
    <dependency>
      <groupId>org.eclipse.jgit</groupId>
      <artifactId>org.eclipse.jgit.archive</artifactId>
      <version>${project.version}</version>
      <classifier>sources</classifier>
    </dependency>
    <dependency>
      <groupId>org.eclipse.jgit</groupId>
      <artifactId>org.eclipse.jgit.gpg.bc</artifactId>
      <version>${project.version}</version>
      <classifier>sources</classifier>
    </dependency>
    <dependency>
      <groupId>org.eclipse.jgit</groupId>
      <artifactId>org.eclipse.jgit.http.apache</artifactId>
      <version>${project.version}</version>
      <classifier>sources</classifier>
    </dependency>
    <dependency>
      <groupId>org.eclipse.jgit</groupId>
      <artifactId>org.eclipse.jgit.http.server</artifactId>
      <version>${project.version}</version>
      <classifier>sources</classifier>
    </dependency>
    <dependency>
      <groupId>org.eclipse.jgit</groupId>
      <artifactId>org.eclipse.jgit.junit</artifactId>
      <version>${project.version}</version>
      <classifier>sources</classifier>
    </dependency>
    <dependency>
      <groupId>org.eclipse.jgit</groupId>
      <artifactId>org.eclipse.jgit.junit.http</artifactId>
      <version>${project.version}</version>
      <classifier>sources</classifier>
    </dependency>
    <dependency>
      <groupId>org.eclipse.jgit</groupId>
      <artifactId>org.eclipse.jgit.junit.ssh</artifactId>
      <version>${project.version}</version>
      <classifier>sources</classifier>
    </dependency>
    <dependency>
      <groupId>org.eclipse.jgit</groupId>
      <artifactId>org.eclipse.jgit.lfs</artifactId>
      <version>${project.version}</version>
      <classifier>sources</classifier>
    </dependency>
    <dependency>
      <groupId>org.eclipse.jgit</groupId>
      <artifactId>org.eclipse.jgit.lfs.server</artifactId>
      <version>${project.version}</version>
      <classifier>sources</classifier>
    </dependency>
    <dependency>
      <groupId>org.eclipse.jgit</groupId>
      <artifactId>org.eclipse.jgit.pgm</artifactId>
      <version>${project.version}</version>
      <classifier>sources</classifier>
    </dependency>
    <dependency>
      <groupId>org.eclipse.jgit</groupId>
      <artifactId>org.eclipse.jgit.ssh.apache</artifactId>
      <version>${project.version}</version>
      <classifier>sources</classifier>
    </dependency>
    <dependency>
      <groupId>org.eclipse.jgit</groupId>
      <artifactId>org.eclipse.jgit.ssh.apache.agent</artifactId>
      <version>${project.version}</version>
      <classifier>sources</classifier>
    </dependency>
    <dependency>
      <groupId>org.eclipse.jgit</groupId>
      <artifactId>org.eclipse.jgit.ssh.jsch</artifactId>
      <version>${project.version}</version>
      <classifier>sources</classifier>
    </dependency>
    <dependency>
      <groupId>org.eclipse.jgit</groupId>
      <artifactId>org.eclipse.jgit.ui</artifactId>
      <version>${project.version}</version>
      <classifier>sources</classifier>
    </dependency>
  </dependencies>

  <build>
    <plugins>
      <plugin>
        <groupId>org.apache.maven.plugins</groupId>
        <artifactId>maven-enforcer-plugin</artifactId>
        <version>3.3.0</version>
        <executions>
          <execution>
            <id>enforce-maven</id>
            <goals>
              <goal>enforce</goal>
            </goals>
            <configuration>
              <rules>
                <requireMavenVersion>
                  <version>3.6.3</version>
                </requireMavenVersion>
              </rules>
            </configuration>
          </execution>
          <execution>
            <id>enforce-java</id>
            <goals>
              <goal>enforce</goal>
            </goals>
            <configuration>
              <rules>
                <requireJavaVersion>
                  <version>17</version>
                </requireJavaVersion>
              </rules>
            </configuration>
          </execution>
        </executions>
      </plugin>
      <plugin>
        <groupId>org.eclipse.tycho</groupId>
        <artifactId>tycho-maven-plugin</artifactId>
        <version>${tycho-version}</version>
        <extensions>true</extensions>
      </plugin>
      <plugin>
        <groupId>org.eclipse.tycho</groupId>
        <artifactId>target-platform-configuration</artifactId>
        <version>${tycho-version}</version>
        <configuration>
          <resolver>p2</resolver>
        </configuration>
      </plugin>
    </plugins>
    <pluginManagement>
      <plugins>
        <plugin>
          <groupId>org.eclipse.tycho</groupId>
          <artifactId>tycho-compiler-plugin</artifactId>
          <version>${tycho-version}</version>
          <configuration>
            <encoding>UTF-8</encoding>
            <release>${java.version}</release>
          </configuration>
        </plugin>
        <plugin>
          <groupId>org.apache.maven.plugins</groupId>
          <artifactId>maven-resources-plugin</artifactId>
          <version>3.3.1</version>
          <configuration>
            <encoding>ISO-8859-1</encoding>
          </configuration>
        </plugin>
        <plugin>
          <groupId>org.eclipse.tycho</groupId>
          <artifactId>target-platform-configuration</artifactId>
          <version>${tycho-version}</version>
          <configuration>
            <resolver>p2</resolver>
            <pomDependencies>consider</pomDependencies>
            <target>
              <file>${project.basedir}/../org.eclipse.jgit.target/${target-platform}.target</file>
            </target>
            <environments>
              <environment>
                <os>linux</os>
                <ws>gtk</ws>
                <arch>x86</arch>
              </environment>
              <environment>
                <os>linux</os>
                <ws>gtk</ws>
                <arch>x86_64</arch>
              </environment>
              <environment>
                <os>win32</os>
                <ws>win32</ws>
                <arch>x86</arch>
              </environment>
              <environment>
                <os>win32</os>
                <ws>win32</ws>
                <arch>x86_64</arch>
              </environment>
              <environment>
                <os>macosx</os>
                <ws>cocoa</ws>
                <arch>x86_64</arch>
              </environment>
              <environment>
                <os>macosx</os>
                <ws>cocoa</ws>
                <arch>aarch64</arch>
              </environment>
            </environments>
          </configuration>
        </plugin>
        <plugin>
          <groupId>org.eclipse.tycho</groupId>
          <artifactId>tycho-p2-plugin</artifactId>
          <version>${tycho-version}</version>
        </plugin>
        <plugin>
          <groupId>org.eclipse.tycho</groupId>
          <artifactId>tycho-p2-publisher-plugin</artifactId>
          <version>${tycho-version}</version>
        </plugin>
        <plugin>
          <groupId>org.eclipse.tycho</groupId>
          <artifactId>tycho-p2-repository-plugin</artifactId>
          <version>${tycho-version}</version>
        </plugin>
        <plugin>
          <groupId>org.eclipse.tycho</groupId>
          <artifactId>tycho-packaging-plugin</artifactId>
          <version>${tycho-version}</version>
        </plugin>
        <plugin>
          <groupId>org.eclipse.tycho</groupId>
          <artifactId>tycho-gpg-plugin</artifactId>
          <version>${tycho-version}</version>
        </plugin>
        <plugin>
          <groupId>org.eclipse.cbi.maven.plugins</groupId>
          <artifactId>eclipse-jarsigner-plugin</artifactId>
          <version>1.3.5</version>
        </plugin>
        <plugin>
          <groupId>org.codehaus.mojo</groupId>
          <artifactId>build-helper-maven-plugin</artifactId>
          <version>3.3.0</version>
        </plugin>
        <plugin>
          <artifactId>maven-clean-plugin</artifactId>
          <version>3.2.0</version>
        </plugin>
        <plugin>
          <groupId>org.apache.maven.plugins</groupId>
          <artifactId>maven-deploy-plugin</artifactId>
          <version>3.1.1</version>
        </plugin>
        <plugin>
          <groupId>org.apache.maven.plugins</groupId>
          <artifactId>maven-install-plugin</artifactId>
          <version>3.1.1</version>
        </plugin>
        <plugin>
          <groupId>org.apache.maven.plugins</groupId>
          <artifactId>maven-site-plugin</artifactId>
          <version>3.12.1</version>
        </plugin>
      </plugins>
    </pluginManagement>
  </build>

  <profiles>
    <profile>
      <id>eclipse-sign</id>
      <build>
        <plugins>
          <plugin>
            <groupId>org.eclipse.tycho</groupId>
            <artifactId>target-platform-configuration</artifactId>
            <configuration>
              <includePackedArtifacts>true</includePackedArtifacts>
            </configuration>
          </plugin>
          <plugin>
            <groupId>org.eclipse.cbi.maven.plugins</groupId>
            <artifactId>eclipse-jarsigner-plugin</artifactId>
            <executions>
              <execution>
                <id>sign</id>
                <goals>
                  <goal>sign</goal>
                </goals>
                <phase>verify</phase>
              </execution>
            </executions>
          </plugin>
          <plugin>
            <groupId>org.eclipse.tycho</groupId>
            <artifactId>tycho-p2-plugin</artifactId>
            <executions>
              <execution>
                <id>p2-metadata</id>
                <goals>
                  <goal>p2-metadata</goal>
                </goals>
                <phase>verify</phase>
              </execution>
            </executions>
            <configuration>
              <defaultP2Metadata>false</defaultP2Metadata>
            </configuration>
          </plugin>
        </plugins>
      </build>
    </profile>
    <profile>
      <id>eclipse-pack</id>
      <build>
        <plugins>
          <plugin>
            <groupId>org.eclipse.tycho</groupId>
            <artifactId>target-platform-configuration</artifactId>
            <configuration>
              <includePackedArtifacts>true</includePackedArtifacts>
            </configuration>
          </plugin>
          <plugin>
            <groupId>org.eclipse.tycho</groupId>
            <artifactId>tycho-p2-plugin</artifactId>
            <executions>
              <execution>
                <id>p2-metadata</id>
                <goals>
                  <goal>p2-metadata</goal>
                </goals>
                <phase>package</phase>
              </execution>
            </executions>
            <configuration>
              <defaultP2Metadata>false</defaultP2Metadata>
            </configuration>
          </plugin>
        </plugins>
      </build>
    </profile>
  </profiles>
</project><|MERGE_RESOLUTION|>--- conflicted
+++ resolved
@@ -23,13 +23,8 @@
 
   <properties>
     <java.version>11</java.version>
-<<<<<<< HEAD
-    <tycho-version>4.0.8</tycho-version>
-    <target-platform>jgit-4.17</target-platform>
-=======
     <tycho-version>4.0.13</tycho-version>
     <target-platform>jgit-4.21</target-platform>
->>>>>>> dbaa5d01
   </properties>
 
   <pluginRepositories>
