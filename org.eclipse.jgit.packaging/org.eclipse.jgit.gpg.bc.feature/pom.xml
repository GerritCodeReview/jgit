<?xml version="1.0" encoding="UTF-8"?>
<!--
  Copyright (C) 2020, Matthias Sohn <matthias.sohn@sap.com> and others

  This program and the accompanying materials are made available under the
  terms of the Eclipse Distribution License v. 1.0 which is available at
  http://www.eclipse.org/org/documents/edl-v10.php.

  SPDX-License-Identifier: BSD-3-Clause
-->

<project xmlns="http://maven.apache.org/POM/4.0.0"
    xmlns:xsi="http://www.w3.org/2001/XMLSchema-instance"
    xsi:schemaLocation="http://maven.apache.org/POM/4.0.0 http://maven.apache.org/maven-v4_0_0.xsd">
  <modelVersion>4.0.0</modelVersion>

  <parent>
    <groupId>org.eclipse.jgit</groupId>
    <artifactId>jgit.tycho.parent</artifactId>
<<<<<<< HEAD
    <version>5.13.1-SNAPSHOT</version>
=======
    <version>6.0.0-SNAPSHOT</version>
>>>>>>> a19494b7
  </parent>

  <groupId>org.eclipse.jgit.feature</groupId>
  <artifactId>org.eclipse.jgit.gpg.bc</artifactId>
  <packaging>eclipse-feature</packaging>

  <name>JGit - GPG support using bouncycastle</name>
  <dependencies>

    <dependency>
      <groupId>org.eclipse.jgit</groupId>
      <artifactId>org.eclipse.jgit</artifactId>
      <version>${project.version}</version>
    </dependency>

    <dependency>
      <groupId>org.eclipse.jgit</groupId>
      <artifactId>org.eclipse.jgit.gpg.bc</artifactId>
      <version>${project.version}</version>
    </dependency>

  </dependencies>

</project><|MERGE_RESOLUTION|>--- conflicted
+++ resolved
@@ -17,11 +17,7 @@
   <parent>
     <groupId>org.eclipse.jgit</groupId>
     <artifactId>jgit.tycho.parent</artifactId>
-<<<<<<< HEAD
-    <version>5.13.1-SNAPSHOT</version>
-=======
     <version>6.0.0-SNAPSHOT</version>
->>>>>>> a19494b7
   </parent>
 
   <groupId>org.eclipse.jgit.feature</groupId>
