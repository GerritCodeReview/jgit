<?xml version="1.0" encoding="UTF-8"?>
<feature
      id="org.eclipse.jgit.source"
      label="%featureName"
<<<<<<< HEAD
      version="6.0.0.qualifier"
=======
      version="5.9.0.qualifier"
>>>>>>> 0ec6e4b3
      provider-name="%providerName">

   <description url="http://www.eclipse.org/jgit/">
      %description
   </description>

   <copyright>
      %copyright
   </copyright>

   <license url="%licenseURL">
      %license
   </license>

   <url>
      <update label="%updateSiteName" url="https://download.eclipse.org/egit/updates"/>
      <discovery label="%updateSiteName" url="https://download.eclipse.org/egit/updates"/>
   </url>

   <requires>
<<<<<<< HEAD
      <import feature="org.eclipse.jgit" version="6.0.0" match="equivalent"/>
=======
      <import feature="org.eclipse.jgit" version="5.9.0" match="equivalent"/>
>>>>>>> 0ec6e4b3
   </requires>

   <plugin
         id="org.eclipse.jgit.source"
         download-size="0"
         install-size="0"
         version="0.0.0"
         unpack="false"/>

   <plugin
         id="org.eclipse.jgit.ant.source"
         download-size="0"
         install-size="0"
         version="0.0.0"
         unpack="false"/>

   <plugin
         id="org.eclipse.jgit.archive.source"
         download-size="0"
         install-size="0"
         version="0.0.0"
         unpack="false"/>

   <plugin
         id="org.eclipse.jgit.http.apache.source"
         download-size="0"
         install-size="0"
         version="0.0.0"
         unpack="false"/>

   <plugin
         id="org.eclipse.jgit.http.server.source"
         download-size="0"
         install-size="0"
         version="0.0.0"
         unpack="false"/>

   <plugin
         id="org.eclipse.jgit.junit.source"
         download-size="0"
         install-size="0"
         version="0.0.0"
         unpack="false"/>

   <plugin
         id="org.eclipse.jgit.junit.http.source"
         download-size="0"
         install-size="0"
         version="0.0.0"
         unpack="false"/>

   <plugin
         id="org.eclipse.jgit.junit.ssh.source"
         download-size="0"
         install-size="0"
         version="0.0.0"
         unpack="false"/>

   <plugin
         id="org.eclipse.jgit.lfs.source"
         download-size="0"
         install-size="0"
         version="0.0.0"
         unpack="false"/>

   <plugin
         id="org.eclipse.jgit.lfs.server.source"
         download-size="0"
         install-size="0"
         version="0.0.0"
         unpack="false"/>

   <plugin
         id="org.eclipse.jgit.pgm.source"
         download-size="0"
         install-size="0"
         version="0.0.0"
         unpack="false"/>

   <plugin
         id="org.eclipse.jgit.ssh.apache.source"
         download-size="0"
         install-size="0"
         version="0.0.0"
         unpack="false"/>

   <plugin
         id="org.eclipse.jgit.ssh.jsch.source"
         download-size="0"
         install-size="0"
         version="0.0.0"
         unpack="false"/>

   <plugin
         id="org.eclipse.jgit.ui.source"
         download-size="0"
         install-size="0"
         version="0.0.0"
         unpack="false"/>

   <plugin
         id="org.eclipse.jgit.gpg.bc.source"
         download-size="0"
         install-size="0"
         version="0.0.0"
         unpack="false"/>

</feature><|MERGE_RESOLUTION|>--- conflicted
+++ resolved
@@ -2,11 +2,7 @@
 <feature
       id="org.eclipse.jgit.source"
       label="%featureName"
-<<<<<<< HEAD
       version="6.0.0.qualifier"
-=======
-      version="5.9.0.qualifier"
->>>>>>> 0ec6e4b3
       provider-name="%providerName">
 
    <description url="http://www.eclipse.org/jgit/">
@@ -27,11 +23,7 @@
    </url>
 
    <requires>
-<<<<<<< HEAD
       <import feature="org.eclipse.jgit" version="6.0.0" match="equivalent"/>
-=======
-      <import feature="org.eclipse.jgit" version="5.9.0" match="equivalent"/>
->>>>>>> 0ec6e4b3
    </requires>
 
    <plugin
