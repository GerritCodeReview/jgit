/*
 * Copyright (C) 2009, Google Inc.
 * and other copyright owners as documented in the project's IP log.
 *
 * This program and the accompanying materials are made available
 * under the terms of the Eclipse Distribution License v1.0 which
 * accompanies this distribution, is reproduced below, and is
 * available at http://www.eclipse.org/org/documents/edl-v10.php
 *
 * All rights reserved.
 *
 * Redistribution and use in source and binary forms, with or
 * without modification, are permitted provided that the following
 * conditions are met:
 *
 * - Redistributions of source code must retain the above copyright
 *   notice, this list of conditions and the following disclaimer.
 *
 * - Redistributions in binary form must reproduce the above
 *   copyright notice, this list of conditions and the following
 *   disclaimer in the documentation and/or other materials provided
 *   with the distribution.
 *
 * - Neither the name of the Eclipse Foundation, Inc. nor the
 *   names of its contributors may be used to endorse or promote
 *   products derived from this software without specific prior
 *   written permission.
 *
 * THIS SOFTWARE IS PROVIDED BY THE COPYRIGHT HOLDERS AND
 * CONTRIBUTORS "AS IS" AND ANY EXPRESS OR IMPLIED WARRANTIES,
 * INCLUDING, BUT NOT LIMITED TO, THE IMPLIED WARRANTIES
 * OF MERCHANTABILITY AND FITNESS FOR A PARTICULAR PURPOSE
 * ARE DISCLAIMED. IN NO EVENT SHALL THE COPYRIGHT OWNER OR
 * CONTRIBUTORS BE LIABLE FOR ANY DIRECT, INDIRECT, INCIDENTAL,
 * SPECIAL, EXEMPLARY, OR CONSEQUENTIAL DAMAGES (INCLUDING, BUT
 * NOT LIMITED TO, PROCUREMENT OF SUBSTITUTE GOODS OR SERVICES;
 * LOSS OF USE, DATA, OR PROFITS; OR BUSINESS INTERRUPTION) HOWEVER
 * CAUSED AND ON ANY THEORY OF LIABILITY, WHETHER IN CONTRACT,
 * STRICT LIABILITY, OR TORT (INCLUDING NEGLIGENCE OR OTHERWISE)
 * ARISING IN ANY WAY OUT OF THE USE OF THIS SOFTWARE, EVEN IF
 * ADVISED OF THE POSSIBILITY OF SUCH DAMAGE.
 */

package org.eclipse.jgit.lib;

import static org.hamcrest.CoreMatchers.hasItem;
import static org.junit.Assert.assertEquals;
import static org.junit.Assert.assertFalse;
import static org.junit.Assert.assertNotNull;
import static org.junit.Assert.assertNotSame;
import static org.junit.Assert.assertSame;
import static org.junit.Assert.assertThat;
import static org.junit.Assert.assertTrue;
import static org.junit.Assert.fail;

import java.io.File;
import java.io.IOException;

import org.eclipse.jgit.errors.RepositoryNotFoundException;
import org.eclipse.jgit.junit.RepositoryTestCase;
import org.eclipse.jgit.lib.RepositoryCache.FileKey;
import org.junit.Test;

public class RepositoryCacheTest extends RepositoryTestCase {
	@Test
	public void testNonBareFileKey() throws IOException {
		File gitdir = db.getDirectory();
		File parent = gitdir.getParentFile();
		File other = new File(parent, "notagit");
		assertEqualsFile(gitdir, FileKey.exact(gitdir, db.getFS()).getFile());
		assertEqualsFile(parent, FileKey.exact(parent, db.getFS()).getFile());
		assertEqualsFile(other, FileKey.exact(other, db.getFS()).getFile());

		assertEqualsFile(gitdir, FileKey.lenient(gitdir, db.getFS()).getFile());
		assertEqualsFile(gitdir, FileKey.lenient(parent, db.getFS()).getFile());
		assertEqualsFile(other, FileKey.lenient(other, db.getFS()).getFile());
	}

	@Test
	public void testBareFileKey() throws IOException {
		Repository bare = createBareRepository();
		File gitdir = bare.getDirectory();
		File parent = gitdir.getParentFile();
		String name = gitdir.getName();
		assertTrue(name.endsWith(".git"));
		name = name.substring(0, name.length() - 4);

		assertEqualsFile(gitdir, FileKey.exact(gitdir, db.getFS()).getFile());

		assertEqualsFile(gitdir, FileKey.lenient(gitdir, db.getFS()).getFile());
		assertEqualsFile(gitdir,
				FileKey.lenient(new File(parent, name), db.getFS()).getFile());
	}

	@Test
	public void testFileKeyOpenExisting() throws IOException {
		Repository r;

		r = new FileKey(db.getDirectory(), db.getFS()).open(true);
		assertNotNull(r);
		assertEqualsFile(db.getDirectory(), r.getDirectory());
		r.close();

		r = new FileKey(db.getDirectory(), db.getFS()).open(false);
		assertNotNull(r);
		assertEqualsFile(db.getDirectory(), r.getDirectory());
		r.close();
	}

	@Test
	public void testFileKeyOpenNew() throws IOException {
		final Repository n = createBareRepository();
		final File gitdir = n.getDirectory();
		n.close();
		recursiveDelete(gitdir);
		assertFalse(gitdir.exists());

		try {
			new FileKey(gitdir, db.getFS()).open(true);
			fail("incorrectly opened a non existant repository");
		} catch (RepositoryNotFoundException e) {
			assertEquals("repository not found: " + gitdir.getCanonicalPath(),
					e.getMessage());
		}

		final Repository o = new FileKey(gitdir, db.getFS()).open(false);
		assertNotNull(o);
		assertEqualsFile(gitdir, o.getDirectory());
		assertFalse(gitdir.exists());
	}

	@Test
	public void testCacheRegisterOpen() throws Exception {
		final File dir = db.getDirectory();
		RepositoryCache.register(db);
		assertSame(db, RepositoryCache.open(FileKey.exact(dir, db.getFS())));

		assertEquals(".git", dir.getName());
		final File parent = dir.getParentFile();
		assertSame(db, RepositoryCache.open(FileKey.lenient(parent, db.getFS())));
	}

	@Test
	public void testCacheOpen() throws Exception {
		final FileKey loc = FileKey.exact(db.getDirectory(), db.getFS());
		final Repository d2 = RepositoryCache.open(loc);
		assertNotSame(db, d2);
		assertSame(d2, RepositoryCache.open(FileKey.exact(loc.getFile(), db.getFS())));
		d2.close();
		d2.close();
	}

	@Test
	public void testGetRegisteredWhenEmpty() {
		assertEquals(0, RepositoryCache.getRegisteredKeys().size());
	}

	@Test
	public void testGetRegistered() {
		RepositoryCache.register(db);

		assertThat(RepositoryCache.getRegisteredKeys(),
				hasItem(FileKey.exact(db.getDirectory(), db.getFS())));
		assertEquals(1, RepositoryCache.getRegisteredKeys().size());
	}

	@Test
	public void testUnregister() {
		RepositoryCache.register(db);
		RepositoryCache
				.unregister(FileKey.exact(db.getDirectory(), db.getFS()));

		assertEquals(0, RepositoryCache.getRegisteredKeys().size());
	}

	@Test
	public void testRepositoryUsageCount() throws Exception {
		FileKey loc = FileKey.exact(db.getDirectory(), db.getFS());
		Repository d2 = RepositoryCache.open(loc);
		assertEquals(1, d2.useCnt.get());
		RepositoryCache.open(FileKey.exact(loc.getFile(), db.getFS()));
		assertEquals(2, d2.useCnt.get());
		d2.close();
		assertEquals(1, d2.useCnt.get());
		d2.close();
		assertEquals(0, d2.useCnt.get());
	}

	@Test
	public void testRepositoryUsageCountWithRegisteredRepository() {
		assertEquals(1, ((Repository) db).useCnt.get());
		RepositoryCache.register(db);
		assertEquals(1, ((Repository) db).useCnt.get());
		db.close();
		assertEquals(0, ((Repository) db).useCnt.get());
	}

	@Test
<<<<<<< HEAD
	public void testRepositoryUnregisteringWhenClosing() throws Exception {
=======
	public void testRepositoryNotUnregisteringWhenClosing() throws Exception {
>>>>>>> ceaadf8f
		FileKey loc = FileKey.exact(db.getDirectory(), db.getFS());
		Repository d2 = RepositoryCache.open(loc);
		assertEquals(1, d2.useCnt.get());
		assertThat(RepositoryCache.getRegisteredKeys(),
				hasItem(FileKey.exact(db.getDirectory(), db.getFS())));
		assertEquals(1, RepositoryCache.getRegisteredKeys().size());
		d2.close();
		assertEquals(0, d2.useCnt.get());
		assertEquals(1, RepositoryCache.getRegisteredKeys().size());
		assertTrue(RepositoryCache.isCached(d2));
	}

	@Test
	public void testRepositoryUnregisteringWhenExpired() throws Exception {
		Repository repoA = createBareRepository();
		Repository repoB = createBareRepository();
		Repository repoC = createBareRepository();
		RepositoryCache.register(repoA);
		RepositoryCache.register(repoB);
		RepositoryCache.register(repoC);

		assertEquals(3, RepositoryCache.getRegisteredKeys().size());
		assertTrue(RepositoryCache.isCached(repoA));
		assertTrue(RepositoryCache.isCached(repoB));
		assertTrue(RepositoryCache.isCached(repoC));

		// fake that repoA was closed more than 1 hour ago (default expiration
		// time)
		repoA.close();
		repoA.closedAt.set(System.currentTimeMillis() - 65 * 60 * 1000);
		// close repoB but this one will not be expired
		repoB.close();

		assertEquals(3, RepositoryCache.getRegisteredKeys().size());
		assertTrue(RepositoryCache.isCached(repoA));
		assertTrue(RepositoryCache.isCached(repoB));
		assertTrue(RepositoryCache.isCached(repoC));

		RepositoryCache.clearExpired();

		assertEquals(2, RepositoryCache.getRegisteredKeys().size());
		assertFalse(RepositoryCache.isCached(repoA));
		assertTrue(RepositoryCache.isCached(repoB));
		assertTrue(RepositoryCache.isCached(repoC));
	}

	@Test
	public void testReconfigure() throws InterruptedException {
		RepositoryCache.register(db);
		assertTrue(RepositoryCache.isCached(db));
		db.close();
		assertTrue(RepositoryCache.isCached(db));

		// Actually, we would only need to validate that
		// WorkQueue.getExecutor().scheduleWithFixedDelay is called with proper
		// values but since we do not have a mock library, we test
		// reconfiguration from a black box perspective. I.e. reconfigure
		// expireAfter and cleanupDelay to 1 ms and wait until the Repository
		// is evicted to prove that reconfiguration worked.
		RepositoryCacheConfig config = new RepositoryCacheConfig();
		config.setExpireAfter(1);
		config.setCleanupDelay(1);
		config.install();

		// Instead of using a fixed waiting time, start with small and increase:
		// sleep 1, 2, 4, 8, 16, ..., 1024 ms
		// This wait will time out after 2048 ms
		for (int i = 0; i <= 10; i++) {
			Thread.sleep(1 << i);
			if (!RepositoryCache.isCached(db)) {
				return;
			}
		}
		fail("Repository should have been evicted from cache");
	}
}<|MERGE_RESOLUTION|>--- conflicted
+++ resolved
@@ -196,11 +196,7 @@
 	}
 
 	@Test
-<<<<<<< HEAD
-	public void testRepositoryUnregisteringWhenClosing() throws Exception {
-=======
 	public void testRepositoryNotUnregisteringWhenClosing() throws Exception {
->>>>>>> ceaadf8f
 		FileKey loc = FileKey.exact(db.getDirectory(), db.getFS());
 		Repository d2 = RepositoryCache.open(loc);
 		assertEquals(1, d2.useCnt.get());
