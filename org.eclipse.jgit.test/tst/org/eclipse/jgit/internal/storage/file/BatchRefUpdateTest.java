/*
 * Copyright (C) 2017 Google Inc.
 * and other copyright owners as documented in the project's IP log.
 *
 * This program and the accompanying materials are made available
 * under the terms of the Eclipse Distribution License v1.0 which
 * accompanies this distribution, is reproduced below, and is
 * available at http://www.eclipse.org/org/documents/edl-v10.php
 *
 * All rights reserved.
 *
 * Redistribution and use in source and binary forms, with or
 * without modification, are permitted provided that the following
 * conditions are met:
 *
 * - Redistributions of source code must retain the above copyright
 *   notice, this list of conditions and the following disclaimer.
 *
 * - Redistributions in binary form must reproduce the above
 *   copyright notice, this list of conditions and the following
 *   disclaimer in the documentation and/or other materials provided
 *   with the distribution.
 *
 * - Neither the name of the Eclipse Foundation, Inc. nor the
 *   names of its contributors may be used to endorse or promote
 *   products derived from this software without specific prior
 *   written permission.
 *
 * THIS SOFTWARE IS PROVIDED BY THE COPYRIGHT HOLDERS AND
 * CONTRIBUTORS "AS IS" AND ANY EXPRESS OR IMPLIED WARRANTIES,
 * INCLUDING, BUT NOT LIMITED TO, THE IMPLIED WARRANTIES
 * OF MERCHANTABILITY AND FITNESS FOR A PARTICULAR PURPOSE
 * ARE DISCLAIMED. IN NO EVENT SHALL THE COPYRIGHT OWNER OR
 * CONTRIBUTORS BE LIABLE FOR ANY DIRECT, INDIRECT, INCIDENTAL,
 * SPECIAL, EXEMPLARY, OR CONSEQUENTIAL DAMAGES (INCLUDING, BUT
 * NOT LIMITED TO, PROCUREMENT OF SUBSTITUTE GOODS OR SERVICES;
 * LOSS OF USE, DATA, OR PROFITS; OR BUSINESS INTERRUPTION) HOWEVER
 * CAUSED AND ON ANY THEORY OF LIABILITY, WHETHER IN CONTRACT,
 * STRICT LIABILITY, OR TORT (INCLUDING NEGLIGENCE OR OTHERWISE)
 * ARISING IN ANY WAY OUT OF THE USE OF THIS SOFTWARE, EVEN IF
 * ADVISED OF THE POSSIBILITY OF SUCH DAMAGE.
 */

package org.eclipse.jgit.internal.storage.file;

import static java.nio.charset.StandardCharsets.UTF_8;
import static java.util.concurrent.TimeUnit.NANOSECONDS;
import static java.util.concurrent.TimeUnit.SECONDS;
import static org.eclipse.jgit.internal.storage.file.BatchRefUpdateTest.Result.LOCK_FAILURE;
import static org.eclipse.jgit.internal.storage.file.BatchRefUpdateTest.Result.OK;
import static org.eclipse.jgit.internal.storage.file.BatchRefUpdateTest.Result.REJECTED_MISSING_OBJECT;
import static org.eclipse.jgit.internal.storage.file.BatchRefUpdateTest.Result.REJECTED_NONFASTFORWARD;
import static org.eclipse.jgit.internal.storage.file.BatchRefUpdateTest.Result.TRANSACTION_ABORTED;
import static org.eclipse.jgit.lib.ObjectId.zeroId;
import static org.eclipse.jgit.transport.ReceiveCommand.Type.CREATE;
import static org.eclipse.jgit.transport.ReceiveCommand.Type.DELETE;
import static org.eclipse.jgit.transport.ReceiveCommand.Type.UPDATE;
import static org.eclipse.jgit.transport.ReceiveCommand.Type.UPDATE_NONFASTFORWARD;
import static org.junit.Assert.assertEquals;
import static org.junit.Assert.assertFalse;
import static org.junit.Assert.assertNotNull;
import static org.junit.Assert.assertNull;
import static org.junit.Assert.assertTrue;
import static org.junit.Assume.assumeFalse;
import static org.junit.Assume.assumeTrue;

import java.io.File;
import java.io.IOException;
import java.nio.file.Files;
import java.util.Arrays;
import java.util.Collection;
import java.util.Collections;
import java.util.LinkedHashMap;
import java.util.List;
import java.util.Map;
import java.util.concurrent.locks.ReentrantLock;
import java.util.function.Predicate;

import org.eclipse.jgit.events.ListenerHandle;
import org.eclipse.jgit.events.RefsChangedListener;
import org.eclipse.jgit.junit.LocalDiskRepositoryTestCase;
import org.eclipse.jgit.junit.StrictWorkMonitor;
import org.eclipse.jgit.junit.TestRepository;
import org.eclipse.jgit.lib.AnyObjectId;
import org.eclipse.jgit.lib.BatchRefUpdate;
import org.eclipse.jgit.lib.CheckoutEntry;
import org.eclipse.jgit.lib.ConfigConstants;
import org.eclipse.jgit.lib.Constants;
import org.eclipse.jgit.lib.NullProgressMonitor;
import org.eclipse.jgit.lib.ObjectId;
import org.eclipse.jgit.lib.PersonIdent;
import org.eclipse.jgit.lib.Ref;
import org.eclipse.jgit.lib.RefDatabase;
import org.eclipse.jgit.lib.RefUpdate;
import org.eclipse.jgit.lib.ReflogEntry;
import org.eclipse.jgit.lib.ReflogReader;
import org.eclipse.jgit.lib.Repository;
import org.eclipse.jgit.lib.StoredConfig;
import org.eclipse.jgit.revwalk.RevCommit;
import org.eclipse.jgit.revwalk.RevWalk;
import org.eclipse.jgit.transport.ReceiveCommand;
import org.junit.After;
import org.junit.Before;
import org.junit.Test;
import org.junit.runner.RunWith;
import org.junit.runners.Parameterized;
import org.junit.runners.Parameterized.Parameter;
import org.junit.runners.Parameterized.Parameters;

@SuppressWarnings("boxing")
@RunWith(Parameterized.class)
public class BatchRefUpdateTest extends LocalDiskRepositoryTestCase {
	@Parameter(0)
	public boolean atomic;

	@Parameter(1)
	public boolean useReftable;

	@Parameters(name = "atomic={0} reftable={1}")
	public static Collection<Object[]> data() {
		return Arrays.asList(new Object[][] { { Boolean.FALSE, Boolean.FALSE },
				{ Boolean.TRUE, Boolean.FALSE },
				{ Boolean.FALSE, Boolean.TRUE },
				{ Boolean.TRUE, Boolean.TRUE }, });
	}

	private Repository diskRepo;

	private TestRepository<Repository> repo;

	private RefDirectory refdir;

	private RevCommit A;

	private RevCommit B; // B descends from A.

	/**
	 * When asserting the number of RefsChangedEvents you must account for one
	 * additional event due to the initial ref setup via a number of calls to
	 * {@link #writeLooseRef(String, AnyObjectId)} (will be fired in execute()
	 * when it is detected that the on-disk loose refs have changed), or for one
	 * additional event per {@link #writeRef(String, AnyObjectId)}.
	 */
	private int refsChangedEvents;

	private ListenerHandle handle;

	private RefsChangedListener refsChangedListener = event -> {
		refsChangedEvents++;
	};

	@Override
	@Before
	public void setUp() throws Exception {
		super.setUp();

		FileRepository fileRepo = createBareRepository();
		if (useReftable) {
			fileRepo.convertToReftable(false, false);
		}

		diskRepo = fileRepo;
		setLogAllRefUpdates(true);

		if (!useReftable) {
			refdir = (RefDirectory) diskRepo.getRefDatabase();
			refdir.setRetrySleepMs(Arrays.asList(0, 0));
		}

		repo = new TestRepository<>(diskRepo);
		A = repo.commit().create();
		B = repo.commit(repo.getRevWalk().parseCommit(A));
		refsChangedEvents = 0;
		handle = diskRepo.getListenerList()
				.addRefsChangedListener(refsChangedListener);
	}

	@After
	public void removeListener() {
		handle.remove();
		refsChangedEvents = 0;
	}

	@Test
	public void packedRefsFileIsSorted() throws IOException {
		assumeTrue(atomic);
		assumeFalse(useReftable);

		for (int i = 0; i < 2; i++) {
			BatchRefUpdate bu = diskRepo.getRefDatabase().newBatchUpdate();
			String b1 = String.format("refs/heads/a%d", i);
			String b2 = String.format("refs/heads/b%d", i);
			bu.setAtomic(atomic);
			ReceiveCommand c1 = new ReceiveCommand(ObjectId.zeroId(), A, b1);
			ReceiveCommand c2 = new ReceiveCommand(ObjectId.zeroId(), B, b2);
			bu.addCommand(c1, c2);
			try (RevWalk rw = new RevWalk(diskRepo)) {
				bu.execute(rw, NullProgressMonitor.INSTANCE);
			}
			assertEquals(c1.getResult(), ReceiveCommand.Result.OK);
			assertEquals(c2.getResult(), ReceiveCommand.Result.OK);
		}

		File packed = new File(diskRepo.getDirectory(), "packed-refs");
		String packedStr = new String(Files.readAllBytes(packed.toPath()),
				UTF_8);

		int a2 = packedStr.indexOf("refs/heads/a1");
		int b1 = packedStr.indexOf("refs/heads/b0");
		assertTrue(a2 < b1);
	}

	@Test
	public void simpleNoForce() throws IOException {
		writeLooseRefs("refs/heads/master", A, "refs/heads/masters", B);

		List<ReceiveCommand> cmds = Arrays.asList(
				new ReceiveCommand(A, B, "refs/heads/master", UPDATE),
				new ReceiveCommand(B, A, "refs/heads/masters",
						UPDATE_NONFASTFORWARD));
		execute(newBatchUpdate(cmds));

		if (atomic) {
			assertResults(cmds, TRANSACTION_ABORTED, REJECTED_NONFASTFORWARD);
<<<<<<< HEAD
			assertRefs("refs/heads/master", A, "refs/heads/masters", B);
			assertEquals(1, refsChangedEvents);
		} else {
			assertResults(cmds, OK, REJECTED_NONFASTFORWARD);
			assertRefs("refs/heads/master", B, "refs/heads/masters", B);
			assertEquals(2, refsChangedEvents);
=======
			assertRefs(
					"refs/heads/master", A,
					"refs/heads/masters", B);
		} else {
			assertResults(cmds, OK, REJECTED_NONFASTFORWARD);
			assertRefs(
					"refs/heads/master", B,
					"refs/heads/masters", B);
>>>>>>> 5977260a
		}
	}

	@Test
	public void simpleNoForceRefsChangedEvents() throws IOException {
		writeLooseRef("refs/heads/master", A);
		writeLooseRef("refs/heads/masters", B);
		refdir.exactRef("refs/heads/master");
		refdir.exactRef("refs/heads/masters");
		int initialRefsChangedEvents = refsChangedEvents;

		List<ReceiveCommand> cmds = Arrays.asList(
				new ReceiveCommand(A, B, "refs/heads/master", UPDATE),
				new ReceiveCommand(B, A, "refs/heads/masters",
						UPDATE_NONFASTFORWARD));
		execute(newBatchUpdate(cmds));

		assertEquals(atomic ? initialRefsChangedEvents
				: initialRefsChangedEvents + 1, refsChangedEvents);
	}

	@Test
	public void simpleForce() throws IOException {
		writeLooseRefs("refs/heads/master", A, "refs/heads/masters", B);

		List<ReceiveCommand> cmds = Arrays.asList(
				new ReceiveCommand(A, B, "refs/heads/master", UPDATE),
				new ReceiveCommand(B, A, "refs/heads/masters",
						UPDATE_NONFASTFORWARD));
		execute(newBatchUpdate(cmds).setAllowNonFastForwards(true));

		assertResults(cmds, OK, OK);
<<<<<<< HEAD
		assertRefs("refs/heads/master", B, "refs/heads/masters", A);
		assertEquals(batchesRefUpdates() ? 2 : 3, refsChangedEvents);
=======
		assertRefs(
				"refs/heads/master", B,
				"refs/heads/masters", A);
	}

	@Test
	public void simpleForceRefsChangedEvents() throws IOException {
		writeLooseRef("refs/heads/master", A);
		writeLooseRef("refs/heads/masters", B);
		refdir.exactRef("refs/heads/master");
		refdir.exactRef("refs/heads/masters");
		int initialRefsChangedEvents = refsChangedEvents;

		List<ReceiveCommand> cmds = Arrays.asList(
				new ReceiveCommand(A, B, "refs/heads/master", UPDATE),
				new ReceiveCommand(B, A, "refs/heads/masters",
						UPDATE_NONFASTFORWARD));
		execute(newBatchUpdate(cmds).setAllowNonFastForwards(true));

		assertEquals(atomic ? initialRefsChangedEvents + 1
				: initialRefsChangedEvents + 2, refsChangedEvents);
>>>>>>> 5977260a
	}

	@Test
	public void nonFastForwardDoesNotDoExpensiveMergeCheck()
			throws IOException {
		writeLooseRef("refs/heads/master", B);

		List<ReceiveCommand> cmds = Arrays.asList(new ReceiveCommand(B, A,
				"refs/heads/master", UPDATE_NONFASTFORWARD));
		try (RevWalk rw = new RevWalk(diskRepo) {
			@Override
			public boolean isMergedInto(RevCommit base, RevCommit tip) {
				throw new AssertionError("isMergedInto() should not be called");
			}
		}) {
			newBatchUpdate(cmds).setAllowNonFastForwards(true).execute(rw,
					new StrictWorkMonitor());
		}

		assertResults(cmds, OK);
		assertRefs("refs/heads/master", A);
	}

	@Test
	public void nonFastForwardDoesNotDoExpensiveMergeCheckRefsChangedEvents()
			throws IOException {
		writeLooseRef("refs/heads/master", B);
		refdir.exactRef("refs/heads/master");
		int initialRefsChangedEvents = refsChangedEvents;

		List<ReceiveCommand> cmds = Arrays.asList(new ReceiveCommand(B, A,
				"refs/heads/master", UPDATE_NONFASTFORWARD));
		try (RevWalk rw = new RevWalk(diskRepo) {
			@Override
			public boolean isMergedInto(RevCommit base, RevCommit tip) {
				throw new AssertionError("isMergedInto() should not be called");
			}
		}) {
			newBatchUpdate(cmds).setAllowNonFastForwards(true).execute(rw,
					new StrictWorkMonitor());
		}

		assertEquals(initialRefsChangedEvents + 1, refsChangedEvents);
	}

	@Test
	public void fileDirectoryConflict() throws IOException {
		writeLooseRefs("refs/heads/master", A, "refs/heads/masters", B);

		List<ReceiveCommand> cmds = Arrays.asList(
				new ReceiveCommand(A, B, "refs/heads/master", UPDATE),
				new ReceiveCommand(zeroId(), A, "refs/heads/master/x", CREATE),
				new ReceiveCommand(zeroId(), A, "refs/heads", CREATE));
		execute(newBatchUpdate(cmds).setAllowNonFastForwards(true), false);

		if (atomic) {
<<<<<<< HEAD
			// Atomic update sees that master and master/x are conflicting, then
			// marks the first one in the list as LOCK_FAILURE and aborts the rest.
			assertResults(cmds, LOCK_FAILURE, TRANSACTION_ABORTED,
					TRANSACTION_ABORTED);
			assertRefs("refs/heads/master", A, "refs/heads/masters", B);
			assertEquals(1, refsChangedEvents);
=======
			// Atomic update sees that master and master/x are conflicting, then marks
			// the first one in the list as LOCK_FAILURE and aborts the rest.
			assertResults(cmds,
					LOCK_FAILURE, TRANSACTION_ABORTED, TRANSACTION_ABORTED);
			assertRefs(
					"refs/heads/master", A,
					"refs/heads/masters", B);
>>>>>>> 5977260a
		} else {
			// Non-atomic updates are applied in order: master succeeds, then
			// master/x fails due to conflict.
			assertResults(cmds, OK, LOCK_FAILURE, LOCK_FAILURE);
<<<<<<< HEAD
			assertRefs("refs/heads/master", B, "refs/heads/masters", B);
			assertEquals(2, refsChangedEvents);
=======
			assertRefs(
					"refs/heads/master", B,
					"refs/heads/masters", B);
>>>>>>> 5977260a
		}
	}

	@Test
	public void fileDirectoryConflictRefsChangedEvents() throws IOException {
		writeLooseRef("refs/heads/master", A);
		writeLooseRef("refs/heads/masters", B);
		refdir.exactRef("refs/heads/master");
		refdir.exactRef("refs/heads/masters");
		int initialRefsChangedEvents = refsChangedEvents;

		List<ReceiveCommand> cmds = Arrays.asList(
				new ReceiveCommand(A, B, "refs/heads/master", UPDATE),
				new ReceiveCommand(zeroId(), A, "refs/heads/master/x", CREATE),
				new ReceiveCommand(zeroId(), A, "refs/heads", CREATE));
		execute(newBatchUpdate(cmds).setAllowNonFastForwards(true), false);

		assertEquals(atomic ? initialRefsChangedEvents
				: initialRefsChangedEvents + 1, refsChangedEvents);
	}

	@Test
	public void conflictThanksToDelete() throws IOException {
		writeLooseRefs("refs/heads/master", A, "refs/heads/masters", B);

		List<ReceiveCommand> cmds = Arrays.asList(
				new ReceiveCommand(A, B, "refs/heads/master", UPDATE),
				new ReceiveCommand(zeroId(), A, "refs/heads/masters/x", CREATE),
				new ReceiveCommand(B, zeroId(), "refs/heads/masters", DELETE));
		execute(newBatchUpdate(cmds).setAllowNonFastForwards(true));

		assertResults(cmds, OK, OK, OK);
<<<<<<< HEAD
		assertRefs("refs/heads/master", B, "refs/heads/masters/x", A);
		if (atomic) {
			assertEquals(2, refsChangedEvents);
		} else if (!useReftable) {
			// The non-atomic case actually produces 5 events, but that's an
			// implementation detail. We expect at least 4 events, one for the
			// initial read due to writeLooseRef(), and then one for each
			// successful ref update.
			assertTrue(refsChangedEvents >= 4);
		}
=======
		assertRefs(
				"refs/heads/master", B,
				"refs/heads/masters/x", A);
	}

	@Test
	public void conflictThanksToDeleteRefsChangedEvents() throws IOException {
		writeLooseRef("refs/heads/master", A);
		writeLooseRef("refs/heads/masters", B);
		refdir.exactRef("refs/heads/master");
		refdir.exactRef("refs/heads/masters");
		int initialRefsChangedEvents = refsChangedEvents;

		List<ReceiveCommand> cmds = Arrays.asList(
				new ReceiveCommand(A, B, "refs/heads/master", UPDATE),
				new ReceiveCommand(zeroId(), A, "refs/heads/masters/x", CREATE),
				new ReceiveCommand(B, zeroId(), "refs/heads/masters", DELETE));
		execute(newBatchUpdate(cmds).setAllowNonFastForwards(true));

		assertEquals(atomic ? initialRefsChangedEvents + 1
				: initialRefsChangedEvents + 3, refsChangedEvents);
>>>>>>> 5977260a
	}

	@Test
	public void updateToMissingObject() throws IOException {
		writeLooseRef("refs/heads/master", A);

		ObjectId bad = ObjectId
				.fromString("deadbeefdeadbeefdeadbeefdeadbeefdeadbeef");
		List<ReceiveCommand> cmds = Arrays.asList(
				new ReceiveCommand(A, bad, "refs/heads/master", UPDATE),
				new ReceiveCommand(zeroId(), B, "refs/heads/foo2", CREATE));
		execute(newBatchUpdate(cmds).setAllowNonFastForwards(true), false);

		if (atomic) {
			assertResults(cmds, REJECTED_MISSING_OBJECT, TRANSACTION_ABORTED);
			assertRefs("refs/heads/master", A);
		} else {
			assertResults(cmds, REJECTED_MISSING_OBJECT, OK);
<<<<<<< HEAD
			assertRefs("refs/heads/master", A, "refs/heads/foo2", B);
			assertEquals(2, refsChangedEvents);
=======
			assertRefs(
					"refs/heads/master", A,
					"refs/heads/foo2", B);
>>>>>>> 5977260a
		}
	}

	@Test
	public void updateToMissingObjectRefsChangedEvents() throws IOException {
		writeLooseRef("refs/heads/master", A);
		refdir.exactRef("refs/heads/master");
		int initialRefsChangedEvents = refsChangedEvents;

		ObjectId bad = ObjectId
				.fromString("deadbeefdeadbeefdeadbeefdeadbeefdeadbeef");
		List<ReceiveCommand> cmds = Arrays.asList(
				new ReceiveCommand(A, bad, "refs/heads/master", UPDATE),
				new ReceiveCommand(zeroId(), B, "refs/heads/foo2", CREATE));
		execute(newBatchUpdate(cmds).setAllowNonFastForwards(true), false);

		assertEquals(atomic ? initialRefsChangedEvents
				: initialRefsChangedEvents + 1, refsChangedEvents);
	}

	@Test
	public void addMissingObject() throws IOException {
		writeLooseRef("refs/heads/master", A);

		ObjectId bad = ObjectId
				.fromString("deadbeefdeadbeefdeadbeefdeadbeefdeadbeef");
		List<ReceiveCommand> cmds = Arrays.asList(
				new ReceiveCommand(A, B, "refs/heads/master", UPDATE),
				new ReceiveCommand(zeroId(), bad, "refs/heads/foo2", CREATE));
		execute(newBatchUpdate(cmds).setAllowNonFastForwards(true), false);

		if (atomic) {
			assertResults(cmds, TRANSACTION_ABORTED, REJECTED_MISSING_OBJECT);
			assertRefs("refs/heads/master", A);
		} else {
			assertResults(cmds, OK, REJECTED_MISSING_OBJECT);
			assertRefs("refs/heads/master", B);
		}
	}

	@Test
	public void addMissingObjectRefsChangedEvents() throws IOException {
		writeLooseRef("refs/heads/master", A);
		refdir.exactRef("refs/heads/master");
		int initialRefsChangedEvents = refsChangedEvents;

		ObjectId bad = ObjectId
				.fromString("deadbeefdeadbeefdeadbeefdeadbeefdeadbeef");
		List<ReceiveCommand> cmds = Arrays.asList(
				new ReceiveCommand(A, B, "refs/heads/master", UPDATE),
				new ReceiveCommand(zeroId(), bad, "refs/heads/foo2", CREATE));
		execute(newBatchUpdate(cmds).setAllowNonFastForwards(true), false);

		assertEquals(atomic ? initialRefsChangedEvents
				: initialRefsChangedEvents + 1, refsChangedEvents);
	}

	@Test
	public void oneNonExistentRef() throws IOException {
		List<ReceiveCommand> cmds = Arrays.asList(
				new ReceiveCommand(A, B, "refs/heads/foo1", UPDATE),
				new ReceiveCommand(zeroId(), B, "refs/heads/foo2", CREATE));
		execute(newBatchUpdate(cmds).setAllowNonFastForwards(true));

		if (atomic) {
			assertResults(cmds, LOCK_FAILURE, TRANSACTION_ABORTED);
			assertRefs();
			assertEquals(0, refsChangedEvents);
		} else {
			assertResults(cmds, LOCK_FAILURE, OK);
			assertRefs("refs/heads/foo2", B);
			assertEquals(1, refsChangedEvents);
		}
	}

	@Test
	public void oneRefWrongOldValue() throws IOException {
		writeLooseRef("refs/heads/master", A);

		List<ReceiveCommand> cmds = Arrays.asList(
				new ReceiveCommand(B, B, "refs/heads/master", UPDATE),
				new ReceiveCommand(zeroId(), B, "refs/heads/foo2", CREATE));
		execute(newBatchUpdate(cmds).setAllowNonFastForwards(true));

		if (atomic) {
			assertResults(cmds, LOCK_FAILURE, TRANSACTION_ABORTED);
			assertRefs("refs/heads/master", A);
		} else {
			assertResults(cmds, LOCK_FAILURE, OK);
<<<<<<< HEAD
			assertRefs("refs/heads/master", A, "refs/heads/foo2", B);
			assertEquals(2, refsChangedEvents);
=======
			assertRefs(
					"refs/heads/master", A,
					"refs/heads/foo2", B);
>>>>>>> 5977260a
		}
	}

	@Test
	public void oneRefWrongOldValueRefsChangedEvents() throws IOException {
		writeLooseRef("refs/heads/master", A);
		refdir.exactRef("refs/heads/master");
		int initialRefsChangedEvents = refsChangedEvents;

		List<ReceiveCommand> cmds = Arrays.asList(
				new ReceiveCommand(B, B, "refs/heads/master", UPDATE),
				new ReceiveCommand(zeroId(), B, "refs/heads/foo2", CREATE));
		execute(newBatchUpdate(cmds).setAllowNonFastForwards(true));

		assertEquals(atomic ? initialRefsChangedEvents
				: initialRefsChangedEvents + 1, refsChangedEvents);
	}

	@Test
	public void nonExistentRef() throws IOException {
		writeLooseRef("refs/heads/master", A);

		List<ReceiveCommand> cmds = Arrays.asList(
				new ReceiveCommand(A, B, "refs/heads/master", UPDATE),
				new ReceiveCommand(A, zeroId(), "refs/heads/foo2", DELETE));
		execute(newBatchUpdate(cmds).setAllowNonFastForwards(true));

		if (atomic) {
			assertResults(cmds, TRANSACTION_ABORTED, LOCK_FAILURE);
			assertRefs("refs/heads/master", A);
		} else {
			assertResults(cmds, OK, LOCK_FAILURE);
			assertRefs("refs/heads/master", B);
		}
	}

	@Test
	public void nonExistentRefRefsChangedEvents() throws IOException {
		writeLooseRef("refs/heads/master", A);
		refdir.exactRef("refs/heads/master");
		int initialRefsChangedEvents = refsChangedEvents;

		List<ReceiveCommand> cmds = Arrays.asList(
				new ReceiveCommand(A, B, "refs/heads/master", UPDATE),
				new ReceiveCommand(A, zeroId(), "refs/heads/foo2", DELETE));
		execute(newBatchUpdate(cmds).setAllowNonFastForwards(true));

		assertEquals(atomic ? initialRefsChangedEvents
				: initialRefsChangedEvents + 1, refsChangedEvents);
	}

	@Test
	public void noRefLog() throws IOException {
		writeRef("refs/heads/master", A);
		int initialRefsChangedEvents = refsChangedEvents;

		Map<String, ReflogEntry> oldLogs = getLastReflogs("refs/heads/master",
				"refs/heads/branch");
		assertEquals(Collections.singleton("refs/heads/master"),
				oldLogs.keySet());

		List<ReceiveCommand> cmds = Arrays.asList(
				new ReceiveCommand(A, B, "refs/heads/master", UPDATE),
				new ReceiveCommand(zeroId(), B, "refs/heads/branch", CREATE));
		execute(newBatchUpdate(cmds).setAllowNonFastForwards(true));

		assertResults(cmds, OK, OK);
<<<<<<< HEAD
		assertRefs("refs/heads/master", B, "refs/heads/branch", B);
		assertEquals(batchesRefUpdates() ? 2 : 3, refsChangedEvents);
=======
		assertRefs(
				"refs/heads/master", B,
				"refs/heads/branch", B);
		assertEquals(atomic ? initialRefsChangedEvents + 1
				: initialRefsChangedEvents + 2, refsChangedEvents);
>>>>>>> 5977260a
		assertReflogUnchanged(oldLogs, "refs/heads/master");
		assertReflogUnchanged(oldLogs, "refs/heads/branch");
	}

	@Test
	public void reflogDefaultIdent() throws IOException {
		writeRef("refs/heads/master", A);
		writeRef("refs/heads/branch2", A);
		int initialRefsChangedEvents = refsChangedEvents;

		Map<String, ReflogEntry> oldLogs = getLastReflogs("refs/heads/master",
				"refs/heads/branch1", "refs/heads/branch2");
		List<ReceiveCommand> cmds = Arrays.asList(
				new ReceiveCommand(A, B, "refs/heads/master", UPDATE),
				new ReceiveCommand(zeroId(), B, "refs/heads/branch1", CREATE));
		execute(newBatchUpdate(cmds).setAllowNonFastForwards(true)
				.setRefLogMessage("a reflog", false));

		assertResults(cmds, OK, OK);
		assertRefs("refs/heads/master", B, "refs/heads/branch1", B,
				"refs/heads/branch2", A);
<<<<<<< HEAD
		assertEquals(batchesRefUpdates() ? 3 : 4, refsChangedEvents);
		assertReflogEquals(reflog(A, B, new PersonIdent(diskRepo), "a reflog"),
=======
		assertEquals(atomic ? initialRefsChangedEvents + 1
				: initialRefsChangedEvents + 2, refsChangedEvents);
		assertReflogEquals(
				reflog(A, B, new PersonIdent(diskRepo), "a reflog"),
>>>>>>> 5977260a
				getLastReflog("refs/heads/master"));
		assertReflogEquals(
				reflog(zeroId(), B, new PersonIdent(diskRepo), "a reflog"),
				getLastReflog("refs/heads/branch1"));
		assertReflogUnchanged(oldLogs, "refs/heads/branch2");
	}

	@Test
	public void reflogAppendStatusNoMessage() throws IOException {
		writeRef("refs/heads/master", A);
		writeRef("refs/heads/branch1", B);
		int initialRefsChangedEvents = refsChangedEvents;

		List<ReceiveCommand> cmds = Arrays.asList(
				new ReceiveCommand(A, B, "refs/heads/master", UPDATE),
				new ReceiveCommand(B, A, "refs/heads/branch1",
						UPDATE_NONFASTFORWARD),
				new ReceiveCommand(zeroId(), A, "refs/heads/branch2", CREATE));
		execute(newBatchUpdate(cmds).setAllowNonFastForwards(true)
				.setRefLogMessage(null, true));

		assertResults(cmds, OK, OK, OK);
		assertRefs("refs/heads/master", B, "refs/heads/branch1", A,
				"refs/heads/branch2", A);
<<<<<<< HEAD
		assertEquals(batchesRefUpdates() ? 3 : 5, refsChangedEvents);
=======
		assertEquals(atomic ? initialRefsChangedEvents + 1
				: initialRefsChangedEvents + 3,
				refsChangedEvents);
>>>>>>> 5977260a
		assertReflogEquals(
				// Always forced; setAllowNonFastForwards(true) bypasses the
				// check.
				reflog(A, B, new PersonIdent(diskRepo), "forced-update"),
				getLastReflog("refs/heads/master"));
		assertReflogEquals(
				reflog(B, A, new PersonIdent(diskRepo), "forced-update"),
				getLastReflog("refs/heads/branch1"));
		assertReflogEquals(
				reflog(zeroId(), A, new PersonIdent(diskRepo), "created"),
				getLastReflog("refs/heads/branch2"));
	}

	@Test
	public void reflogAppendStatusFastForward() throws IOException {
		writeRef("refs/heads/master", A);
		int initialRefsChangedEvents = refsChangedEvents;

		List<ReceiveCommand> cmds = Arrays
				.asList(new ReceiveCommand(A, B, "refs/heads/master", UPDATE));
		execute(newBatchUpdate(cmds).setRefLogMessage(null, true));

		assertResults(cmds, OK);
		assertRefs("refs/heads/master", B);
		assertEquals(initialRefsChangedEvents + 1, refsChangedEvents);
		assertReflogEquals(
				reflog(A, B, new PersonIdent(diskRepo), "fast-forward"),
				getLastReflog("refs/heads/master"));
	}

	@Test
	public void reflogAppendStatusWithMessage() throws IOException {
		writeRef("refs/heads/master", A);
		int initialRefsChangedEvents = refsChangedEvents;

		List<ReceiveCommand> cmds = Arrays.asList(
				new ReceiveCommand(A, B, "refs/heads/master", UPDATE),
				new ReceiveCommand(zeroId(), A, "refs/heads/branch", CREATE));
		execute(newBatchUpdate(cmds).setRefLogMessage("a reflog", true));

		assertResults(cmds, OK, OK);
<<<<<<< HEAD
		assertRefs("refs/heads/master", B, "refs/heads/branch", A);
		assertEquals(batchesRefUpdates() ? 2 : 3, refsChangedEvents);
=======
		assertRefs(
				"refs/heads/master", B,
				"refs/heads/branch", A);
		assertEquals(atomic ? initialRefsChangedEvents + 1
				: initialRefsChangedEvents + 2, refsChangedEvents);
>>>>>>> 5977260a
		assertReflogEquals(
				reflog(A, B, new PersonIdent(diskRepo),
						"a reflog: fast-forward"),
				getLastReflog("refs/heads/master"));
		assertReflogEquals(
				reflog(zeroId(), A, new PersonIdent(diskRepo),
						"a reflog: created"),
				getLastReflog("refs/heads/branch"));
	}

	@Test
	public void reflogCustomIdent() throws IOException {
		writeRef("refs/heads/master", A);
		int initialRefsChangedEvents = refsChangedEvents;

		List<ReceiveCommand> cmds = Arrays.asList(
				new ReceiveCommand(A, B, "refs/heads/master", UPDATE),
				new ReceiveCommand(zeroId(), B, "refs/heads/branch", CREATE));
		PersonIdent ident = new PersonIdent("A Reflog User",
				"reflog@example.com");
		execute(newBatchUpdate(cmds).setRefLogMessage("a reflog", false)
				.setRefLogIdent(ident));

		assertResults(cmds, OK, OK);
<<<<<<< HEAD
		assertEquals(batchesRefUpdates() ? 2 : 3, refsChangedEvents);
		assertRefs("refs/heads/master", B, "refs/heads/branch", B);
		assertReflogEquals(reflog(A, B, ident, "a reflog"),
				getLastReflog("refs/heads/master"), true);
		assertReflogEquals(reflog(zeroId(), B, ident, "a reflog"),
				getLastReflog("refs/heads/branch"), true);
=======
		assertEquals(atomic ? initialRefsChangedEvents + 1
				: initialRefsChangedEvents + 2, refsChangedEvents);
		assertRefs(
				"refs/heads/master", B,
				"refs/heads/branch", B);
		assertReflogEquals(
				reflog(A, B, ident, "a reflog"),
				getLastReflog("refs/heads/master"),
				true);
		assertReflogEquals(
				reflog(zeroId(), B, ident, "a reflog"),
				getLastReflog("refs/heads/branch"),
				true);
>>>>>>> 5977260a
	}

	@Test
	public void reflogDelete() throws IOException {
		writeRef("refs/heads/master", A);
		writeRef("refs/heads/branch", A);
<<<<<<< HEAD
		assertEquals(2, getLastReflogs("refs/heads/master", "refs/heads/branch")
				.size());
=======
		int initialRefsChangedEvents = refsChangedEvents;

		assertEquals(
				2, getLastReflogs("refs/heads/master", "refs/heads/branch").size());
>>>>>>> 5977260a

		List<ReceiveCommand> cmds = Arrays.asList(
				new ReceiveCommand(A, zeroId(), "refs/heads/master", DELETE),
				new ReceiveCommand(A, B, "refs/heads/branch", UPDATE));
		execute(newBatchUpdate(cmds).setRefLogMessage("a reflog", false));

		assertResults(cmds, OK, OK);
		assertRefs("refs/heads/branch", B);
<<<<<<< HEAD
		assertEquals(batchesRefUpdates() ? 3 : 4, refsChangedEvents);
		if (useReftable) {
			// reftable retains reflog entries for deleted branches.
			assertReflogEquals(
					reflog(A, zeroId(), new PersonIdent(diskRepo), "a reflog"),
					getLastReflog("refs/heads/master"));
		} else {
			assertNull(getLastReflog("refs/heads/master"));
		}
		assertReflogEquals(reflog(A, B, new PersonIdent(diskRepo), "a reflog"),
=======
		assertEquals(atomic ? initialRefsChangedEvents + 1
				: initialRefsChangedEvents + 2, refsChangedEvents);
		assertNull(getLastReflog("refs/heads/master"));
		assertReflogEquals(
				reflog(A, B, new PersonIdent(diskRepo), "a reflog"),
>>>>>>> 5977260a
				getLastReflog("refs/heads/branch"));
	}

	@Test
	public void reflogFileDirectoryConflict() throws IOException {
		writeRef("refs/heads/master", A);
		int initialRefsChangedEvents = refsChangedEvents;

		List<ReceiveCommand> cmds = Arrays.asList(
				new ReceiveCommand(A, zeroId(), "refs/heads/master", DELETE),
				new ReceiveCommand(zeroId(), A, "refs/heads/master/x", CREATE));
		execute(newBatchUpdate(cmds).setRefLogMessage("a reflog", false));

		assertResults(cmds, OK, OK);
		assertRefs("refs/heads/master/x", A);
<<<<<<< HEAD
		assertEquals(batchesRefUpdates() ? 2 : 3, refsChangedEvents);
		if (!useReftable) {
			// reftable retains reflog entries for deleted branches.
			assertNull(getLastReflog("refs/heads/master"));
		}
=======
		assertEquals(atomic ? initialRefsChangedEvents + 1
				: initialRefsChangedEvents + 2, refsChangedEvents);
		assertNull(getLastReflog("refs/heads/master"));
>>>>>>> 5977260a
		assertReflogEquals(
				reflog(zeroId(), A, new PersonIdent(diskRepo), "a reflog"),
				getLastReflog("refs/heads/master/x"));
	}

	@Test
	public void reflogOnLockFailure() throws IOException {
		writeRef("refs/heads/master", A);
		int initialRefsChangedEvents = refsChangedEvents;

		Map<String, ReflogEntry> oldLogs = getLastReflogs("refs/heads/master",
				"refs/heads/branch");

		List<ReceiveCommand> cmds = Arrays.asList(
				new ReceiveCommand(A, B, "refs/heads/master", UPDATE),
				new ReceiveCommand(A, B, "refs/heads/branch", UPDATE));
		execute(newBatchUpdate(cmds).setRefLogMessage("a reflog", false));

		if (atomic) {
			assertResults(cmds, TRANSACTION_ABORTED, LOCK_FAILURE);
			assertEquals(initialRefsChangedEvents, refsChangedEvents);
			assertReflogUnchanged(oldLogs, "refs/heads/master");
			assertReflogUnchanged(oldLogs, "refs/heads/branch");
		} else {
			assertResults(cmds, OK, LOCK_FAILURE);
			assertEquals(initialRefsChangedEvents + 1, refsChangedEvents);
			assertReflogEquals(
					reflog(A, B, new PersonIdent(diskRepo), "a reflog"),
					getLastReflog("refs/heads/master"));
			assertReflogUnchanged(oldLogs, "refs/heads/branch");
		}
	}

	@Test
	public void overrideRefLogMessage() throws Exception {
		writeRef("refs/heads/master", A);
		int initialRefsChangedEvents = refsChangedEvents;

		List<ReceiveCommand> cmds = Arrays.asList(
				new ReceiveCommand(A, B, "refs/heads/master", UPDATE),
				new ReceiveCommand(zeroId(), B, "refs/heads/branch", CREATE));
		cmds.get(0).setRefLogMessage("custom log", false);
		PersonIdent ident = new PersonIdent(diskRepo);
		execute(newBatchUpdate(cmds).setRefLogIdent(ident)
				.setRefLogMessage("a reflog", true));

		assertResults(cmds, OK, OK);
<<<<<<< HEAD
		assertEquals(batchesRefUpdates() ? 2 : 3, refsChangedEvents);
		assertReflogEquals(reflog(A, B, ident, "custom log"),
				getLastReflog("refs/heads/master"), true);
		assertReflogEquals(reflog(zeroId(), B, ident, "a reflog: created"),
				getLastReflog("refs/heads/branch"), true);
=======
		assertEquals(atomic ? initialRefsChangedEvents + 1
				: initialRefsChangedEvents + 2, refsChangedEvents);
		assertReflogEquals(
				reflog(A, B, ident, "custom log"),
				getLastReflog("refs/heads/master"),
				true);
		assertReflogEquals(
				reflog(zeroId(), B, ident, "a reflog: created"),
				getLastReflog("refs/heads/branch"),
				true);
>>>>>>> 5977260a
	}

	@Test
	public void overrideDisableRefLog() throws Exception {
		writeRef("refs/heads/master", A);
		int initialRefsChangedEvents = refsChangedEvents;

		Map<String, ReflogEntry> oldLogs = getLastReflogs("refs/heads/master",
				"refs/heads/branch");

		List<ReceiveCommand> cmds = Arrays.asList(
				new ReceiveCommand(A, B, "refs/heads/master", UPDATE),
				new ReceiveCommand(zeroId(), B, "refs/heads/branch", CREATE));
		cmds.get(0).disableRefLog();
		execute(newBatchUpdate(cmds).setRefLogMessage("a reflog", true));

		assertResults(cmds, OK, OK);
<<<<<<< HEAD
		assertEquals(batchesRefUpdates() ? 2 : 3, refsChangedEvents);
=======
		assertEquals(atomic ? initialRefsChangedEvents + 1
				: initialRefsChangedEvents + 2, refsChangedEvents);
>>>>>>> 5977260a
		assertReflogUnchanged(oldLogs, "refs/heads/master");
		assertReflogEquals(
				reflog(zeroId(), B, new PersonIdent(diskRepo),
						"a reflog: created"),
				getLastReflog("refs/heads/branch"));
	}

	@Test
	public void refLogNotWrittenWithoutConfigOption() throws Exception {
		assumeFalse(useReftable);
		setLogAllRefUpdates(false);
		writeRef("refs/heads/master", A);

		Map<String, ReflogEntry> oldLogs = getLastReflogs("refs/heads/master",
				"refs/heads/branch");
		assertTrue(oldLogs.isEmpty());

		List<ReceiveCommand> cmds = Arrays.asList(
				new ReceiveCommand(A, B, "refs/heads/master", UPDATE),
				new ReceiveCommand(zeroId(), B, "refs/heads/branch", CREATE));
		execute(newBatchUpdate(cmds).setRefLogMessage("a reflog", false));

		assertResults(cmds, OK, OK);
		assertReflogUnchanged(oldLogs, "refs/heads/master");
		assertReflogUnchanged(oldLogs, "refs/heads/branch");
	}

	@Test
	public void forceRefLogInUpdate() throws Exception {
		assumeFalse(useReftable);
		setLogAllRefUpdates(false);
		writeRef("refs/heads/master", A);
		assertTrue(getLastReflogs("refs/heads/master", "refs/heads/branch")
				.isEmpty());

		List<ReceiveCommand> cmds = Arrays.asList(
				new ReceiveCommand(A, B, "refs/heads/master", UPDATE),
				new ReceiveCommand(zeroId(), B, "refs/heads/branch", CREATE));
		execute(newBatchUpdate(cmds).setRefLogMessage("a reflog", false)
				.setForceRefLog(true));

		assertResults(cmds, OK, OK);
		assertReflogEquals(reflog(A, B, new PersonIdent(diskRepo), "a reflog"),
				getLastReflog("refs/heads/master"));
		assertReflogEquals(
				reflog(zeroId(), B, new PersonIdent(diskRepo), "a reflog"),
				getLastReflog("refs/heads/branch"));
	}

	@Test
	public void forceRefLogInCommand() throws Exception {
		assumeFalse(useReftable);
		setLogAllRefUpdates(false);
		writeRef("refs/heads/master", A);

		Map<String, ReflogEntry> oldLogs = getLastReflogs("refs/heads/master",
				"refs/heads/branch");
		assertTrue(oldLogs.isEmpty());

		List<ReceiveCommand> cmds = Arrays.asList(
				new ReceiveCommand(A, B, "refs/heads/master", UPDATE),
				new ReceiveCommand(zeroId(), B, "refs/heads/branch", CREATE));
		cmds.get(1).setForceRefLog(true);
		execute(newBatchUpdate(cmds).setRefLogMessage("a reflog", false));

		assertResults(cmds, OK, OK);
		assertReflogUnchanged(oldLogs, "refs/heads/master");
		assertReflogEquals(
				reflog(zeroId(), B, new PersonIdent(diskRepo), "a reflog"),
				getLastReflog("refs/heads/branch"));
	}

	@Test
	public void packedRefsLockFailure() throws Exception {
		assumeFalse(useReftable);

		writeLooseRef("refs/heads/master", A);

		List<ReceiveCommand> cmds = Arrays.asList(
				new ReceiveCommand(A, B, "refs/heads/master", UPDATE),
				new ReceiveCommand(zeroId(), B, "refs/heads/branch", CREATE));

		LockFile myLock = refdir.lockPackedRefs();
		try {
			execute(newBatchUpdate(cmds).setAllowNonFastForwards(true));

			assertFalse(getLockFile("refs/heads/master").exists());
			assertFalse(getLockFile("refs/heads/branch").exists());

			if (atomic) {
				assertResults(cmds, LOCK_FAILURE, TRANSACTION_ABORTED);
				assertRefs("refs/heads/master", A);
			} else {
				// Only operates on loose refs, doesn't care that packed-refs is
				// locked.
				assertResults(cmds, OK, OK);
<<<<<<< HEAD
				assertRefs("refs/heads/master", B, "refs/heads/branch", B);
				assertEquals(3, refsChangedEvents);
=======
				assertRefs(
						"refs/heads/master", B,
						"refs/heads/branch", B);
>>>>>>> 5977260a
			}
		} finally {
			myLock.unlock();
		}
	}

	@Test
	public void packedRefsLockFailureRefsChangedEvents() throws Exception {
		writeLooseRef("refs/heads/master", A);
		refdir.exactRef("refs/heads/master");
		int initialRefsChangedEvents = refsChangedEvents;

		List<ReceiveCommand> cmds = Arrays.asList(
				new ReceiveCommand(A, B, "refs/heads/master", UPDATE),
				new ReceiveCommand(zeroId(), B, "refs/heads/branch", CREATE));

		LockFile myLock = refdir.lockPackedRefs();
		try {
			execute(newBatchUpdate(cmds).setAllowNonFastForwards(true));

			assertEquals(
					atomic ? initialRefsChangedEvents
							: initialRefsChangedEvents + 2,
					refsChangedEvents);
		} finally {
			myLock.unlock();
		}
	}

	@Test
	public void oneRefLockFailure() throws Exception {
		assumeFalse(useReftable);

		writeLooseRef("refs/heads/master", A);

		List<ReceiveCommand> cmds = Arrays.asList(
				new ReceiveCommand(zeroId(), B, "refs/heads/branch", CREATE),
				new ReceiveCommand(A, B, "refs/heads/master", UPDATE));

		LockFile myLock = new LockFile(refdir.fileFor("refs/heads/master"));
		assertTrue(myLock.lock());
		try {
			execute(newBatchUpdate(cmds).setAllowNonFastForwards(true));

			assertFalse(LockFile.getLockFile(refdir.packedRefsFile).exists());
			assertFalse(getLockFile("refs/heads/branch").exists());

			if (atomic) {
				assertResults(cmds, TRANSACTION_ABORTED, LOCK_FAILURE);
				assertRefs("refs/heads/master", A);
			} else {
				assertResults(cmds, OK, LOCK_FAILURE);
<<<<<<< HEAD
				assertRefs("refs/heads/branch", B, "refs/heads/master", A);
				assertEquals(2, refsChangedEvents);
=======
				assertRefs(
						"refs/heads/branch", B,
						"refs/heads/master", A);
>>>>>>> 5977260a
			}
		} finally {
			myLock.unlock();
		}
	}

	@Test
	public void oneRefLockFailureRefsChangedEvents() throws Exception {
		writeLooseRef("refs/heads/master", A);
		refdir.exactRef("refs/heads/master");
		int initialRefsChangedEvents = refsChangedEvents;

		List<ReceiveCommand> cmds = Arrays.asList(
				new ReceiveCommand(zeroId(), B, "refs/heads/branch", CREATE),
				new ReceiveCommand(A, B, "refs/heads/master", UPDATE));

		LockFile myLock = new LockFile(refdir.fileFor("refs/heads/master"));
		assertTrue(myLock.lock());
		try {
			execute(newBatchUpdate(cmds).setAllowNonFastForwards(true));

			assertEquals(
					atomic ? initialRefsChangedEvents
							: initialRefsChangedEvents + 1,
					refsChangedEvents);
		} finally {
			myLock.unlock();
		}
	}

	@Test
	public void singleRefUpdateDoesNotRequirePackedRefsLock() throws Exception {
		assumeFalse(useReftable);
		writeLooseRef("refs/heads/master", A);

		List<ReceiveCommand> cmds = Arrays
				.asList(new ReceiveCommand(A, B, "refs/heads/master", UPDATE));

		LockFile myLock = refdir.lockPackedRefs();
		try {
			execute(newBatchUpdate(cmds).setAllowNonFastForwards(true));

			assertFalse(getLockFile("refs/heads/master").exists());
			assertResults(cmds, OK);
			assertRefs("refs/heads/master", B);
		} finally {
			myLock.unlock();
		}
	}

	@Test
	public void singleRefUpdateDoesNotRequirePackedRefsLockRefsChangedEvents()
			throws Exception {
		writeLooseRef("refs/heads/master", A);
		refdir.exactRef("refs/heads/master");
		int initialRefsChangedEvents = refsChangedEvents;

		List<ReceiveCommand> cmds = Arrays
				.asList(new ReceiveCommand(A, B, "refs/heads/master", UPDATE));

		LockFile myLock = refdir.lockPackedRefs();
		try {
			execute(newBatchUpdate(cmds).setAllowNonFastForwards(true));

			assertEquals(initialRefsChangedEvents + 1, refsChangedEvents);
		} finally {
			myLock.unlock();
		}
	}

	@Test
	public void atomicUpdateRespectsInProcessLock() throws Exception {
		assumeTrue(atomic);
		assumeFalse(useReftable);

		writeLooseRef("refs/heads/master", A);

		List<ReceiveCommand> cmds = Arrays.asList(
				new ReceiveCommand(A, B, "refs/heads/master", UPDATE),
				new ReceiveCommand(zeroId(), B, "refs/heads/branch", CREATE));

		Thread t = new Thread(() -> {
			try {
				execute(newBatchUpdate(cmds).setAllowNonFastForwards(true));
			} catch (Exception e) {
				throw new RuntimeException(e);
			}
		});

		ReentrantLock l = refdir.inProcessPackedRefsLock;
		l.lock();
		try {
			t.start();
			long timeoutSecs = 10;
			long startNanos = System.nanoTime();

			// Hold onto the lock until we observe the worker thread has
			// attempted to
			// acquire it.
			while (l.getQueueLength() == 0) {
				long elapsedNanos = System.nanoTime() - startNanos;
				assertTrue(
						"timed out waiting for work thread to attempt to acquire lock",
						NANOSECONDS.toSeconds(elapsedNanos) < timeoutSecs);
				Thread.sleep(3);
			}

			// Once we unlock, the worker thread should finish the update
			// promptly.
			l.unlock();
			t.join(SECONDS.toMillis(timeoutSecs));
			assertFalse(t.isAlive());
		} finally {
			if (l.isHeldByCurrentThread()) {
				l.unlock();
			}
		}

		assertResults(cmds, OK, OK);
		assertEquals(2, refsChangedEvents);
		assertRefs("refs/heads/master", B, "refs/heads/branch", B);
	}

	@Test
	public void atomicUpdateRespectsInProcessLockRefsChangedEvents()
			throws Exception {
		assumeTrue(atomic);

		writeLooseRef("refs/heads/master", A);
		refdir.exactRef("refs/heads/master");
		int initialRefsChangedEvents = refsChangedEvents;

		List<ReceiveCommand> cmds = Arrays.asList(
				new ReceiveCommand(A, B, "refs/heads/master", UPDATE),
				new ReceiveCommand(zeroId(), B, "refs/heads/branch", CREATE));

		Thread t = new Thread(() -> {
			try {
				execute(newBatchUpdate(cmds).setAllowNonFastForwards(true));
			} catch (Exception e) {
				throw new RuntimeException(e);
			}
		});

		ReentrantLock l = refdir.inProcessPackedRefsLock;
		l.lock();
		try {
			t.start();
			long timeoutSecs = 10;

			// Hold onto the lock until we observe the worker thread has
			// attempted to
			// acquire it.
			while (l.getQueueLength() == 0) {
				Thread.sleep(3);
			}

			// Once we unlock, the worker thread should finish the update
			// promptly.
			l.unlock();
			t.join(SECONDS.toMillis(timeoutSecs));
		} finally {
			if (l.isHeldByCurrentThread()) {
				l.unlock();
			}
		}

		assertEquals(initialRefsChangedEvents + 1, refsChangedEvents);
	}

	private void setLogAllRefUpdates(boolean enable) throws Exception {
		StoredConfig cfg = diskRepo.getConfig();
		cfg.load();
		cfg.setBoolean(ConfigConstants.CONFIG_CORE_SECTION, null,
				ConfigConstants.CONFIG_KEY_LOGALLREFUPDATES, enable);
		cfg.save();
	}

	private void writeLooseRef(String name, AnyObjectId id) throws IOException {
		if (useReftable) {
			writeRef(name, id);
		} else {
			write(new File(diskRepo.getDirectory(), name), id.name() + "\n");
		}
	}

	private void writeLooseRefs(String name1, AnyObjectId id1, String name2,
			AnyObjectId id2) throws IOException {
		if (useReftable) {
			BatchRefUpdate bru = diskRepo.getRefDatabase().newBatchUpdate();

			Ref r1 = diskRepo.exactRef(name1);
			ReceiveCommand c1 = new ReceiveCommand(
					r1 != null ? r1.getObjectId() : ObjectId.zeroId(),
					id1.toObjectId(), name1, r1 == null ? CREATE : UPDATE);

			Ref r2 = diskRepo.exactRef(name2);
			ReceiveCommand c2 = new ReceiveCommand(
					r2 != null ? r2.getObjectId() : ObjectId.zeroId(),
					id2.toObjectId(), name2, r2 == null ? CREATE : UPDATE);

			bru.addCommand(c1, c2);
			try (RevWalk rw = new RevWalk(diskRepo)) {
				bru.execute(rw, NullProgressMonitor.INSTANCE);
			}
			assertEquals(c2.getResult(), ReceiveCommand.Result.OK);
			assertEquals(c1.getResult(), ReceiveCommand.Result.OK);
		} else {
			writeLooseRef(name1, id1);
			writeLooseRef(name2, id2);
		}
	}

	private void writeRef(String name, AnyObjectId id) throws IOException {
		RefUpdate u = diskRepo.updateRef(name);
		u.setRefLogMessage(getClass().getSimpleName(), false);
		u.setForceUpdate(true);
		u.setNewObjectId(id);
		RefUpdate.Result r = u.update();
		switch (r) {
		case NEW:
		case FORCED:
			return;
		default:
			throw new IOException("Got " + r + " while updating " + name);
		}
	}

	private BatchRefUpdate newBatchUpdate(List<ReceiveCommand> cmds) {
		BatchRefUpdate u = diskRepo.getRefDatabase().newBatchUpdate();
		if (atomic) {
			assertTrue(u.isAtomic());
		} else {
			u.setAtomic(false);
		}
		u.addCommand(cmds);
		return u;
	}

	private void execute(BatchRefUpdate u) throws IOException {
		execute(u, false);
	}

	private void execute(BatchRefUpdate u, boolean strictWork)
			throws IOException {
		try (RevWalk rw = new RevWalk(diskRepo)) {
			u.execute(rw, strictWork ? new StrictWorkMonitor()
					: NullProgressMonitor.INSTANCE);
		}
	}

	private void assertRefs(Object... args) throws IOException {
		if (args.length % 2 != 0) {
			throw new IllegalArgumentException(
					"expected even number of args: " + Arrays.toString(args));
		}

		Map<String, AnyObjectId> expected = new LinkedHashMap<>();
		for (int i = 0; i < args.length; i += 2) {
			expected.put((String) args[i], (AnyObjectId) args[i + 1]);
		}

		Map<String, Ref> refs = diskRepo.getRefDatabase()
				.getRefs(RefDatabase.ALL);
		Ref actualHead = refs.remove(Constants.HEAD);
		if (actualHead != null) {
			String actualLeafName = actualHead.getLeaf().getName();
			assertEquals(
					"expected HEAD to point to refs/heads/master, got: "
							+ actualLeafName,
					"refs/heads/master", actualLeafName);
			AnyObjectId expectedMaster = expected.get("refs/heads/master");
			assertNotNull("expected master ref since HEAD exists",
					expectedMaster);
			assertEquals(expectedMaster, actualHead.getObjectId());
		}

		Map<String, AnyObjectId> actual = new LinkedHashMap<>();
		refs.forEach((n, r) -> actual.put(n, r.getObjectId()));

		assertEquals(expected.keySet(), actual.keySet());
		actual.forEach((n, a) -> assertEquals(n, expected.get(n), a));
	}

	enum Result {
		OK(ReceiveCommand.Result.OK), LOCK_FAILURE(
				ReceiveCommand.Result.LOCK_FAILURE), REJECTED_NONFASTFORWARD(
						ReceiveCommand.Result.REJECTED_NONFASTFORWARD), REJECTED_MISSING_OBJECT(
								ReceiveCommand.Result.REJECTED_MISSING_OBJECT), TRANSACTION_ABORTED(
										ReceiveCommand::isTransactionAborted);

		@SuppressWarnings("ImmutableEnumChecker")
		final Predicate<? super ReceiveCommand> p;

		private Result(Predicate<? super ReceiveCommand> p) {
			this.p = p;
		}

		private Result(ReceiveCommand.Result result) {
			this(c -> c.getResult() == result);
		}
	}

	private void assertResults(List<ReceiveCommand> cmds, Result... expected) {
		if (expected.length != cmds.size()) {
			throw new IllegalArgumentException(
					"expected " + cmds.size() + " result args");
		}
		for (int i = 0; i < cmds.size(); i++) {
			ReceiveCommand c = cmds.get(i);
			Result r = expected[i];
			assertTrue(String.format(
					"result of command (%d) should be %s, got %s %s%s",
					Integer.valueOf(i), r, c, c.getResult(),
					c.getMessage() != null ? " (" + c.getMessage() + ")" : ""),
					r.p.test(c));
		}
	}

	private Map<String, ReflogEntry> getLastReflogs(String... names)
			throws IOException {
		Map<String, ReflogEntry> result = new LinkedHashMap<>();
		for (String name : names) {
			ReflogEntry e = getLastReflog(name);
			if (e != null) {
				result.put(name, e);
			}
		}
		return result;
	}

	private ReflogEntry getLastReflog(String name) throws IOException {
		ReflogReader r = diskRepo.getReflogReader(name);
		if (r == null) {
			return null;
		}
		return r.getLastEntry();
	}

	private File getLockFile(String refName) {
		return LockFile.getLockFile(refdir.fileFor(refName));
	}

	private void assertReflogUnchanged(Map<String, ReflogEntry> old,
			String name) throws IOException {
		assertReflogEquals(old.get(name), getLastReflog(name), true);
	}

	private static void assertReflogEquals(ReflogEntry expected,
			ReflogEntry actual) {
		assertReflogEquals(expected, actual, false);
	}

	private static void assertReflogEquals(ReflogEntry expected,
			ReflogEntry actual, boolean strictTime) {
		if (expected == null) {
			assertNull(actual);
			return;
		}
		assertNotNull(actual);
		assertEquals(expected.getOldId(), actual.getOldId());
		assertEquals(expected.getNewId(), actual.getNewId());
		if (strictTime) {
			assertEquals(expected.getWho(), actual.getWho());
		} else {
			assertEquals(expected.getWho().getName(),
					actual.getWho().getName());
			assertEquals(expected.getWho().getEmailAddress(),
					actual.getWho().getEmailAddress());
		}
		assertEquals(expected.getComment(), actual.getComment());
	}

	private static ReflogEntry reflog(ObjectId oldId, ObjectId newId,
			PersonIdent who, String comment) {
		return new ReflogEntry() {
			@Override
			public ObjectId getOldId() {
				return oldId;
			}

			@Override
			public ObjectId getNewId() {
				return newId;
			}

			@Override
			public PersonIdent getWho() {
				return who;
			}

			@Override
			public String getComment() {
				return comment;
			}

			@Override
			public CheckoutEntry parseCheckout() {
				throw new UnsupportedOperationException();
			}
		};
	}

	private boolean batchesRefUpdates() {
		return atomic || useReftable;
	}
}<|MERGE_RESOLUTION|>--- conflicted
+++ resolved
@@ -222,23 +222,10 @@
 
 		if (atomic) {
 			assertResults(cmds, TRANSACTION_ABORTED, REJECTED_NONFASTFORWARD);
-<<<<<<< HEAD
 			assertRefs("refs/heads/master", A, "refs/heads/masters", B);
-			assertEquals(1, refsChangedEvents);
 		} else {
 			assertResults(cmds, OK, REJECTED_NONFASTFORWARD);
 			assertRefs("refs/heads/master", B, "refs/heads/masters", B);
-			assertEquals(2, refsChangedEvents);
-=======
-			assertRefs(
-					"refs/heads/master", A,
-					"refs/heads/masters", B);
-		} else {
-			assertResults(cmds, OK, REJECTED_NONFASTFORWARD);
-			assertRefs(
-					"refs/heads/master", B,
-					"refs/heads/masters", B);
->>>>>>> 5977260a
 		}
 	}
 
@@ -256,7 +243,7 @@
 						UPDATE_NONFASTFORWARD));
 		execute(newBatchUpdate(cmds));
 
-		assertEquals(atomic ? initialRefsChangedEvents
+		assertEquals(batchesRefUpdates() ? initialRefsChangedEvents
 				: initialRefsChangedEvents + 1, refsChangedEvents);
 	}
 
@@ -271,13 +258,7 @@
 		execute(newBatchUpdate(cmds).setAllowNonFastForwards(true));
 
 		assertResults(cmds, OK, OK);
-<<<<<<< HEAD
 		assertRefs("refs/heads/master", B, "refs/heads/masters", A);
-		assertEquals(batchesRefUpdates() ? 2 : 3, refsChangedEvents);
-=======
-		assertRefs(
-				"refs/heads/master", B,
-				"refs/heads/masters", A);
 	}
 
 	@Test
@@ -294,9 +275,8 @@
 						UPDATE_NONFASTFORWARD));
 		execute(newBatchUpdate(cmds).setAllowNonFastForwards(true));
 
-		assertEquals(atomic ? initialRefsChangedEvents + 1
+		assertEquals(batchesRefUpdates() ? initialRefsChangedEvents + 1
 				: initialRefsChangedEvents + 2, refsChangedEvents);
->>>>>>> 5977260a
 	}
 
 	@Test
@@ -353,34 +333,16 @@
 		execute(newBatchUpdate(cmds).setAllowNonFastForwards(true), false);
 
 		if (atomic) {
-<<<<<<< HEAD
 			// Atomic update sees that master and master/x are conflicting, then
 			// marks the first one in the list as LOCK_FAILURE and aborts the rest.
 			assertResults(cmds, LOCK_FAILURE, TRANSACTION_ABORTED,
 					TRANSACTION_ABORTED);
 			assertRefs("refs/heads/master", A, "refs/heads/masters", B);
-			assertEquals(1, refsChangedEvents);
-=======
-			// Atomic update sees that master and master/x are conflicting, then marks
-			// the first one in the list as LOCK_FAILURE and aborts the rest.
-			assertResults(cmds,
-					LOCK_FAILURE, TRANSACTION_ABORTED, TRANSACTION_ABORTED);
-			assertRefs(
-					"refs/heads/master", A,
-					"refs/heads/masters", B);
->>>>>>> 5977260a
 		} else {
 			// Non-atomic updates are applied in order: master succeeds, then
 			// master/x fails due to conflict.
 			assertResults(cmds, OK, LOCK_FAILURE, LOCK_FAILURE);
-<<<<<<< HEAD
 			assertRefs("refs/heads/master", B, "refs/heads/masters", B);
-			assertEquals(2, refsChangedEvents);
-=======
-			assertRefs(
-					"refs/heads/master", B,
-					"refs/heads/masters", B);
->>>>>>> 5977260a
 		}
 	}
 
@@ -398,7 +360,7 @@
 				new ReceiveCommand(zeroId(), A, "refs/heads", CREATE));
 		execute(newBatchUpdate(cmds).setAllowNonFastForwards(true), false);
 
-		assertEquals(atomic ? initialRefsChangedEvents
+		assertEquals(batchesRefUpdates() ? initialRefsChangedEvents
 				: initialRefsChangedEvents + 1, refsChangedEvents);
 	}
 
@@ -413,21 +375,7 @@
 		execute(newBatchUpdate(cmds).setAllowNonFastForwards(true));
 
 		assertResults(cmds, OK, OK, OK);
-<<<<<<< HEAD
 		assertRefs("refs/heads/master", B, "refs/heads/masters/x", A);
-		if (atomic) {
-			assertEquals(2, refsChangedEvents);
-		} else if (!useReftable) {
-			// The non-atomic case actually produces 5 events, but that's an
-			// implementation detail. We expect at least 4 events, one for the
-			// initial read due to writeLooseRef(), and then one for each
-			// successful ref update.
-			assertTrue(refsChangedEvents >= 4);
-		}
-=======
-		assertRefs(
-				"refs/heads/master", B,
-				"refs/heads/masters/x", A);
 	}
 
 	@Test
@@ -444,9 +392,8 @@
 				new ReceiveCommand(B, zeroId(), "refs/heads/masters", DELETE));
 		execute(newBatchUpdate(cmds).setAllowNonFastForwards(true));
 
-		assertEquals(atomic ? initialRefsChangedEvents + 1
+		assertEquals(batchesRefUpdates() ? initialRefsChangedEvents + 1
 				: initialRefsChangedEvents + 3, refsChangedEvents);
->>>>>>> 5977260a
 	}
 
 	@Test
@@ -465,14 +412,7 @@
 			assertRefs("refs/heads/master", A);
 		} else {
 			assertResults(cmds, REJECTED_MISSING_OBJECT, OK);
-<<<<<<< HEAD
 			assertRefs("refs/heads/master", A, "refs/heads/foo2", B);
-			assertEquals(2, refsChangedEvents);
-=======
-			assertRefs(
-					"refs/heads/master", A,
-					"refs/heads/foo2", B);
->>>>>>> 5977260a
 		}
 	}
 
@@ -489,7 +429,7 @@
 				new ReceiveCommand(zeroId(), B, "refs/heads/foo2", CREATE));
 		execute(newBatchUpdate(cmds).setAllowNonFastForwards(true), false);
 
-		assertEquals(atomic ? initialRefsChangedEvents
+		assertEquals(batchesRefUpdates() ? initialRefsChangedEvents
 				: initialRefsChangedEvents + 1, refsChangedEvents);
 	}
 
@@ -526,7 +466,7 @@
 				new ReceiveCommand(zeroId(), bad, "refs/heads/foo2", CREATE));
 		execute(newBatchUpdate(cmds).setAllowNonFastForwards(true), false);
 
-		assertEquals(atomic ? initialRefsChangedEvents
+		assertEquals(batchesRefUpdates() ? initialRefsChangedEvents
 				: initialRefsChangedEvents + 1, refsChangedEvents);
 	}
 
@@ -562,14 +502,7 @@
 			assertRefs("refs/heads/master", A);
 		} else {
 			assertResults(cmds, LOCK_FAILURE, OK);
-<<<<<<< HEAD
 			assertRefs("refs/heads/master", A, "refs/heads/foo2", B);
-			assertEquals(2, refsChangedEvents);
-=======
-			assertRefs(
-					"refs/heads/master", A,
-					"refs/heads/foo2", B);
->>>>>>> 5977260a
 		}
 	}
 
@@ -584,7 +517,7 @@
 				new ReceiveCommand(zeroId(), B, "refs/heads/foo2", CREATE));
 		execute(newBatchUpdate(cmds).setAllowNonFastForwards(true));
 
-		assertEquals(atomic ? initialRefsChangedEvents
+		assertEquals(batchesRefUpdates() ? initialRefsChangedEvents
 				: initialRefsChangedEvents + 1, refsChangedEvents);
 	}
 
@@ -617,7 +550,7 @@
 				new ReceiveCommand(A, zeroId(), "refs/heads/foo2", DELETE));
 		execute(newBatchUpdate(cmds).setAllowNonFastForwards(true));
 
-		assertEquals(atomic ? initialRefsChangedEvents
+		assertEquals(batchesRefUpdates() ? initialRefsChangedEvents
 				: initialRefsChangedEvents + 1, refsChangedEvents);
 	}
 
@@ -637,16 +570,9 @@
 		execute(newBatchUpdate(cmds).setAllowNonFastForwards(true));
 
 		assertResults(cmds, OK, OK);
-<<<<<<< HEAD
 		assertRefs("refs/heads/master", B, "refs/heads/branch", B);
-		assertEquals(batchesRefUpdates() ? 2 : 3, refsChangedEvents);
-=======
-		assertRefs(
-				"refs/heads/master", B,
-				"refs/heads/branch", B);
-		assertEquals(atomic ? initialRefsChangedEvents + 1
+		assertEquals(batchesRefUpdates() ? initialRefsChangedEvents + 1
 				: initialRefsChangedEvents + 2, refsChangedEvents);
->>>>>>> 5977260a
 		assertReflogUnchanged(oldLogs, "refs/heads/master");
 		assertReflogUnchanged(oldLogs, "refs/heads/branch");
 	}
@@ -668,15 +594,9 @@
 		assertResults(cmds, OK, OK);
 		assertRefs("refs/heads/master", B, "refs/heads/branch1", B,
 				"refs/heads/branch2", A);
-<<<<<<< HEAD
-		assertEquals(batchesRefUpdates() ? 3 : 4, refsChangedEvents);
+		assertEquals(batchesRefUpdates() ? initialRefsChangedEvents + 1
+				: initialRefsChangedEvents + 2, refsChangedEvents);
 		assertReflogEquals(reflog(A, B, new PersonIdent(diskRepo), "a reflog"),
-=======
-		assertEquals(atomic ? initialRefsChangedEvents + 1
-				: initialRefsChangedEvents + 2, refsChangedEvents);
-		assertReflogEquals(
-				reflog(A, B, new PersonIdent(diskRepo), "a reflog"),
->>>>>>> 5977260a
 				getLastReflog("refs/heads/master"));
 		assertReflogEquals(
 				reflog(zeroId(), B, new PersonIdent(diskRepo), "a reflog"),
@@ -701,13 +621,9 @@
 		assertResults(cmds, OK, OK, OK);
 		assertRefs("refs/heads/master", B, "refs/heads/branch1", A,
 				"refs/heads/branch2", A);
-<<<<<<< HEAD
-		assertEquals(batchesRefUpdates() ? 3 : 5, refsChangedEvents);
-=======
-		assertEquals(atomic ? initialRefsChangedEvents + 1
+		assertEquals(batchesRefUpdates() ? initialRefsChangedEvents + 1
 				: initialRefsChangedEvents + 3,
 				refsChangedEvents);
->>>>>>> 5977260a
 		assertReflogEquals(
 				// Always forced; setAllowNonFastForwards(true) bypasses the
 				// check.
@@ -749,16 +665,9 @@
 		execute(newBatchUpdate(cmds).setRefLogMessage("a reflog", true));
 
 		assertResults(cmds, OK, OK);
-<<<<<<< HEAD
 		assertRefs("refs/heads/master", B, "refs/heads/branch", A);
-		assertEquals(batchesRefUpdates() ? 2 : 3, refsChangedEvents);
-=======
-		assertRefs(
-				"refs/heads/master", B,
-				"refs/heads/branch", A);
-		assertEquals(atomic ? initialRefsChangedEvents + 1
+		assertEquals(batchesRefUpdates() ? initialRefsChangedEvents + 1
 				: initialRefsChangedEvents + 2, refsChangedEvents);
->>>>>>> 5977260a
 		assertReflogEquals(
 				reflog(A, B, new PersonIdent(diskRepo),
 						"a reflog: fast-forward"),
@@ -783,43 +692,25 @@
 				.setRefLogIdent(ident));
 
 		assertResults(cmds, OK, OK);
-<<<<<<< HEAD
-		assertEquals(batchesRefUpdates() ? 2 : 3, refsChangedEvents);
+		assertEquals(batchesRefUpdates() ? initialRefsChangedEvents + 1
+				: initialRefsChangedEvents + 2, refsChangedEvents);
 		assertRefs("refs/heads/master", B, "refs/heads/branch", B);
 		assertReflogEquals(reflog(A, B, ident, "a reflog"),
 				getLastReflog("refs/heads/master"), true);
 		assertReflogEquals(reflog(zeroId(), B, ident, "a reflog"),
 				getLastReflog("refs/heads/branch"), true);
-=======
-		assertEquals(atomic ? initialRefsChangedEvents + 1
-				: initialRefsChangedEvents + 2, refsChangedEvents);
-		assertRefs(
-				"refs/heads/master", B,
-				"refs/heads/branch", B);
-		assertReflogEquals(
-				reflog(A, B, ident, "a reflog"),
-				getLastReflog("refs/heads/master"),
-				true);
-		assertReflogEquals(
-				reflog(zeroId(), B, ident, "a reflog"),
-				getLastReflog("refs/heads/branch"),
-				true);
->>>>>>> 5977260a
 	}
 
 	@Test
 	public void reflogDelete() throws IOException {
 		writeRef("refs/heads/master", A);
 		writeRef("refs/heads/branch", A);
-<<<<<<< HEAD
 		assertEquals(2, getLastReflogs("refs/heads/master", "refs/heads/branch")
 				.size());
-=======
 		int initialRefsChangedEvents = refsChangedEvents;
 
 		assertEquals(
 				2, getLastReflogs("refs/heads/master", "refs/heads/branch").size());
->>>>>>> 5977260a
 
 		List<ReceiveCommand> cmds = Arrays.asList(
 				new ReceiveCommand(A, zeroId(), "refs/heads/master", DELETE),
@@ -828,8 +719,8 @@
 
 		assertResults(cmds, OK, OK);
 		assertRefs("refs/heads/branch", B);
-<<<<<<< HEAD
-		assertEquals(batchesRefUpdates() ? 3 : 4, refsChangedEvents);
+		assertEquals(batchesRefUpdates() ? initialRefsChangedEvents + 1
+				: initialRefsChangedEvents + 2, refsChangedEvents);
 		if (useReftable) {
 			// reftable retains reflog entries for deleted branches.
 			assertReflogEquals(
@@ -839,13 +730,6 @@
 			assertNull(getLastReflog("refs/heads/master"));
 		}
 		assertReflogEquals(reflog(A, B, new PersonIdent(diskRepo), "a reflog"),
-=======
-		assertEquals(atomic ? initialRefsChangedEvents + 1
-				: initialRefsChangedEvents + 2, refsChangedEvents);
-		assertNull(getLastReflog("refs/heads/master"));
-		assertReflogEquals(
-				reflog(A, B, new PersonIdent(diskRepo), "a reflog"),
->>>>>>> 5977260a
 				getLastReflog("refs/heads/branch"));
 	}
 
@@ -861,17 +745,12 @@
 
 		assertResults(cmds, OK, OK);
 		assertRefs("refs/heads/master/x", A);
-<<<<<<< HEAD
-		assertEquals(batchesRefUpdates() ? 2 : 3, refsChangedEvents);
+		assertEquals(batchesRefUpdates() ? initialRefsChangedEvents + 1
+				: initialRefsChangedEvents + 2, refsChangedEvents);
 		if (!useReftable) {
 			// reftable retains reflog entries for deleted branches.
 			assertNull(getLastReflog("refs/heads/master"));
 		}
-=======
-		assertEquals(atomic ? initialRefsChangedEvents + 1
-				: initialRefsChangedEvents + 2, refsChangedEvents);
-		assertNull(getLastReflog("refs/heads/master"));
->>>>>>> 5977260a
 		assertReflogEquals(
 				reflog(zeroId(), A, new PersonIdent(diskRepo), "a reflog"),
 				getLastReflog("refs/heads/master/x"));
@@ -919,24 +798,12 @@
 				.setRefLogMessage("a reflog", true));
 
 		assertResults(cmds, OK, OK);
-<<<<<<< HEAD
-		assertEquals(batchesRefUpdates() ? 2 : 3, refsChangedEvents);
+		assertEquals(batchesRefUpdates() ? initialRefsChangedEvents + 1
+				: initialRefsChangedEvents + 2, refsChangedEvents);
 		assertReflogEquals(reflog(A, B, ident, "custom log"),
 				getLastReflog("refs/heads/master"), true);
 		assertReflogEquals(reflog(zeroId(), B, ident, "a reflog: created"),
 				getLastReflog("refs/heads/branch"), true);
-=======
-		assertEquals(atomic ? initialRefsChangedEvents + 1
-				: initialRefsChangedEvents + 2, refsChangedEvents);
-		assertReflogEquals(
-				reflog(A, B, ident, "custom log"),
-				getLastReflog("refs/heads/master"),
-				true);
-		assertReflogEquals(
-				reflog(zeroId(), B, ident, "a reflog: created"),
-				getLastReflog("refs/heads/branch"),
-				true);
->>>>>>> 5977260a
 	}
 
 	@Test
@@ -954,12 +821,8 @@
 		execute(newBatchUpdate(cmds).setRefLogMessage("a reflog", true));
 
 		assertResults(cmds, OK, OK);
-<<<<<<< HEAD
-		assertEquals(batchesRefUpdates() ? 2 : 3, refsChangedEvents);
-=======
-		assertEquals(atomic ? initialRefsChangedEvents + 1
+		assertEquals(batchesRefUpdates() ? initialRefsChangedEvents + 1
 				: initialRefsChangedEvents + 2, refsChangedEvents);
->>>>>>> 5977260a
 		assertReflogUnchanged(oldLogs, "refs/heads/master");
 		assertReflogEquals(
 				reflog(zeroId(), B, new PersonIdent(diskRepo),
@@ -1056,14 +919,7 @@
 				// Only operates on loose refs, doesn't care that packed-refs is
 				// locked.
 				assertResults(cmds, OK, OK);
-<<<<<<< HEAD
 				assertRefs("refs/heads/master", B, "refs/heads/branch", B);
-				assertEquals(3, refsChangedEvents);
-=======
-				assertRefs(
-						"refs/heads/master", B,
-						"refs/heads/branch", B);
->>>>>>> 5977260a
 			}
 		} finally {
 			myLock.unlock();
@@ -1085,7 +941,7 @@
 			execute(newBatchUpdate(cmds).setAllowNonFastForwards(true));
 
 			assertEquals(
-					atomic ? initialRefsChangedEvents
+					batchesRefUpdates() ? initialRefsChangedEvents
 							: initialRefsChangedEvents + 2,
 					refsChangedEvents);
 		} finally {
@@ -1116,14 +972,7 @@
 				assertRefs("refs/heads/master", A);
 			} else {
 				assertResults(cmds, OK, LOCK_FAILURE);
-<<<<<<< HEAD
 				assertRefs("refs/heads/branch", B, "refs/heads/master", A);
-				assertEquals(2, refsChangedEvents);
-=======
-				assertRefs(
-						"refs/heads/branch", B,
-						"refs/heads/master", A);
->>>>>>> 5977260a
 			}
 		} finally {
 			myLock.unlock();
@@ -1146,7 +995,7 @@
 			execute(newBatchUpdate(cmds).setAllowNonFastForwards(true));
 
 			assertEquals(
-					atomic ? initialRefsChangedEvents
+					batchesRefUpdates() ? initialRefsChangedEvents
 							: initialRefsChangedEvents + 1,
 					refsChangedEvents);
 		} finally {
