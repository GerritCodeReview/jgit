--- conflicted
+++ resolved
@@ -1,13 +1,9 @@
-<<<<<<< HEAD
-=======
 load("@rules_java//java:defs.bzl", "java_import", "java_library")
 load(":tests.bzl", "tests")
->>>>>>> 38198972
 load(
     "@com_googlesource_gerrit_bazlets//tools:genrule2.bzl",
     "genrule2",
 )
-load(":tests.bzl", "tests")
 
 PKG = "tst/org/eclipse/jgit/"
 
