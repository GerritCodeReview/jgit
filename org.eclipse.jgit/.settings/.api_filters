<?xml version="1.0" encoding="UTF-8" standalone="no"?>
<component id="org.eclipse.jgit" version="2">
<<<<<<< HEAD
    <resource path="src/org/eclipse/jgit/util/Iterators.java" type="org.eclipse.jgit.util.Iterators">
        <filter id="1109393411">
=======
    <resource path="src/org/eclipse/jgit/lib/CoreConfig.java" type="org.eclipse.jgit.lib.CoreConfig">
        <filter id="336658481">
            <message_arguments>
                <message_argument value="org.eclipse.jgit.lib.CoreConfig"/>
                <message_argument value="DEFAULT_MULTIPACK_INDEX_ENABLE"/>
            </message_arguments>
        </filter>
    </resource>
    <resource path="src/org/eclipse/jgit/revwalk/RevFlag.java" type="org.eclipse.jgit.revwalk.RevFlag">
        <filter id="336658481">
>>>>>>> 0f71bbab
            <message_arguments>
                <message_argument value="org.eclipse.jgit.revwalk.RevFlag"/>
                <message_argument value="UNSHALLOW"/>
            </message_arguments>
        </filter>
    </resource>
</component><|MERGE_RESOLUTION|>--- conflicted
+++ resolved
@@ -1,9 +1,13 @@
 <?xml version="1.0" encoding="UTF-8" standalone="no"?>
 <component id="org.eclipse.jgit" version="2">
-<<<<<<< HEAD
     <resource path="src/org/eclipse/jgit/util/Iterators.java" type="org.eclipse.jgit.util.Iterators">
         <filter id="1109393411">
-=======
+            <message_arguments>
+                <message_argument value="6.10.2"/>
+                <message_argument value="org.eclipse.jgit.util.Iterators"/>
+            </message_arguments>
+        </filter>
+    </resource>
     <resource path="src/org/eclipse/jgit/lib/CoreConfig.java" type="org.eclipse.jgit.lib.CoreConfig">
         <filter id="336658481">
             <message_arguments>
@@ -14,7 +18,6 @@
     </resource>
     <resource path="src/org/eclipse/jgit/revwalk/RevFlag.java" type="org.eclipse.jgit.revwalk.RevFlag">
         <filter id="336658481">
->>>>>>> 0f71bbab
             <message_arguments>
                 <message_argument value="org.eclipse.jgit.revwalk.RevFlag"/>
                 <message_argument value="UNSHALLOW"/>
