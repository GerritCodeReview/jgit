<?xml version="1.0" encoding="UTF-8" standalone="no"?>
<component id="org.eclipse.jgit" version="2">
    <resource path="META-INF/MANIFEST.MF">
        <filter id="924844039">
            <message_arguments>
                <message_argument value="4.8.1"/>
                <message_argument value="4.8.0"/>
            </message_arguments>
        </filter>
    </resource>
    <resource path="src/org/eclipse/jgit/lib/ConfigConstants.java" type="org.eclipse.jgit.lib.ConfigConstants">
        <filter id="336658481">
            <message_arguments>
                <message_argument value="org.eclipse.jgit.lib.ConfigConstants"/>
                <message_argument value="CONFIG_KEY_SUPPORTSATOMICFILECREATION"/>
            </message_arguments>
        </filter>
        <filter id="1141899266">
            <message_arguments>
                <message_argument value="4.5"/>
                <message_argument value="4.8"/>
                <message_argument value="CONFIG_KEY_SUPPORTSATOMICFILECREATION"/>
            </message_arguments>
        </filter>
    </resource>
    <resource path="src/org/eclipse/jgit/lib/Constants.java" type="org.eclipse.jgit.lib.Constants">
        <filter comment="LOCK_SUFFIX was backported to 4.7.3" id="1141899266">
            <message_arguments>
                <message_argument value="4.7"/>
                <message_argument value="4.8"/>
                <message_argument value="LOCK_SUFFIX"/>
            </message_arguments>
        </filter>
    </resource>
    <resource path="src/org/eclipse/jgit/lib/GitmoduleEntry.java" type="org.eclipse.jgit.lib.GitmoduleEntry">
        <filter id="1109393411">
            <message_arguments>
                <message_argument value="4.7.5"/>
                <message_argument value="org.eclipse.jgit.lib.GitmoduleEntry"/>
            </message_arguments>
        </filter>
    </resource>
    <resource path="src/org/eclipse/jgit/lib/ObjectChecker.java" type="org.eclipse.jgit.lib.ObjectChecker">
        <filter id="1142947843">
            <message_arguments>
                <message_argument value="4.7.5"/>
                <message_argument value="getGitsubmodules()"/>
            </message_arguments>
        </filter>
    </resource>
    <resource path="src/org/eclipse/jgit/util/FS.java" type="org.eclipse.jgit.util.FS">
        <filter id="1141899266">
            <message_arguments>
                <message_argument value="4.5"/>
                <message_argument value="4.8"/>
                <message_argument value="createNewFile(File)"/>
            </message_arguments>
        </filter>
        <filter id="1141899266">
            <message_arguments>
                <message_argument value="4.5"/>
                <message_argument value="4.8"/>
                <message_argument value="supportsAtomicCreateNewFile()"/>
            </message_arguments>
        </filter>
<<<<<<< HEAD
        <filter id="1141899266">
            <message_arguments>
                <message_argument value="4.7"/>
                <message_argument value="4.8"/>
                <message_argument value="createNewFileAtomic(File)"/>
            </message_arguments>
        </filter>
    </resource>
    <resource path="src/org/eclipse/jgit/util/FS.java" type="org.eclipse.jgit.util.FS$LockToken">
        <filter id="1141899266">
            <message_arguments>
                <message_argument value="4.7"/>
                <message_argument value="4.8"/>
                <message_argument value="LockToken"/>
=======
        <filter id="924844039">
            <message_arguments>
                <message_argument value="4.5.6"/>
                <message_argument value="4.5.0"/>
            </message_arguments>
        </filter>
    </resource>
    <resource path="src/org/eclipse/jgit/lib/ConfigConstants.java" type="org.eclipse.jgit.lib.ConfigConstants">
        <filter id="336658481">
            <message_arguments>
                <message_argument value="org.eclipse.jgit.lib.ConfigConstants"/>
                <message_argument value="CONFIG_KEY_SUPPORTSATOMICFILECREATION"/>
            </message_arguments>
        </filter>
    </resource>
    <resource path="src/org/eclipse/jgit/util/FS.java" type="org.eclipse.jgit.util.FS">
        <filter id="1142947843">
            <message_arguments>
                <message_argument value="4.5.6"/>
                <message_argument value="fileAttributes(File)"/>
>>>>>>> ca4b1872
            </message_arguments>
        </filter>
    </resource>
</component><|MERGE_RESOLUTION|>--- conflicted
+++ resolved
@@ -63,12 +63,17 @@
                 <message_argument value="supportsAtomicCreateNewFile()"/>
             </message_arguments>
         </filter>
-<<<<<<< HEAD
         <filter id="1141899266">
             <message_arguments>
                 <message_argument value="4.7"/>
                 <message_argument value="4.8"/>
                 <message_argument value="createNewFileAtomic(File)"/>
+            </message_arguments>
+        </filter>
+        <filter id="1142947843">
+            <message_arguments>
+                <message_argument value="4.5.6"/>
+                <message_argument value="fileAttributes(File)"/>
             </message_arguments>
         </filter>
     </resource>
@@ -78,28 +83,6 @@
                 <message_argument value="4.7"/>
                 <message_argument value="4.8"/>
                 <message_argument value="LockToken"/>
-=======
-        <filter id="924844039">
-            <message_arguments>
-                <message_argument value="4.5.6"/>
-                <message_argument value="4.5.0"/>
-            </message_arguments>
-        </filter>
-    </resource>
-    <resource path="src/org/eclipse/jgit/lib/ConfigConstants.java" type="org.eclipse.jgit.lib.ConfigConstants">
-        <filter id="336658481">
-            <message_arguments>
-                <message_argument value="org.eclipse.jgit.lib.ConfigConstants"/>
-                <message_argument value="CONFIG_KEY_SUPPORTSATOMICFILECREATION"/>
-            </message_arguments>
-        </filter>
-    </resource>
-    <resource path="src/org/eclipse/jgit/util/FS.java" type="org.eclipse.jgit.util.FS">
-        <filter id="1142947843">
-            <message_arguments>
-                <message_argument value="4.5.6"/>
-                <message_argument value="fileAttributes(File)"/>
->>>>>>> ca4b1872
             </message_arguments>
         </filter>
     </resource>
