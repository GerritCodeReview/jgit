--- conflicted
+++ resolved
@@ -28,7 +28,14 @@
             </message_arguments>
         </filter>
     </resource>
-<<<<<<< HEAD
+    <resource path="src/org/eclipse/jgit/lib/Repository.java" type="org.eclipse.jgit.lib.Repository">
+        <filter id="1142947843">
+            <message_arguments>
+                <message_argument value="5.13.2"/>
+                <message_argument value="getReflogReader(Ref)"/>
+            </message_arguments>
+        </filter>
+    </resource>
     <resource path="src/org/eclipse/jgit/merge/ResolveMerger.java" type="org.eclipse.jgit.merge.ResolveMerger">
         <filter id="336658481">
             <message_arguments>
@@ -84,12 +91,6 @@
             <message_arguments>
                 <message_argument value="6.3.1"/>
                 <message_argument value="WorkTreeUpdater"/>
-=======
-    <resource path="src/org/eclipse/jgit/lib/Repository.java" type="org.eclipse.jgit.lib.Repository">
-        <filter id="1142947843">
-            <message_arguments>
-                <message_argument value="5.13.2"/>
-                <message_argument value="getReflogReader(Ref)"/>
             </message_arguments>
         </filter>
     </resource>
@@ -116,7 +117,6 @@
             <message_arguments>
                 <message_argument value="5.13.2"/>
                 <message_argument value="setBitmapExcludedRefsPrefixes(String[])"/>
->>>>>>> d8c02aec
             </message_arguments>
         </filter>
     </resource>
