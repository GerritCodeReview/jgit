--- conflicted
+++ resolved
@@ -62,30 +62,6 @@
             </message_arguments>
         </filter>
     </resource>
-<<<<<<< HEAD
-    <resource path="src/org/eclipse/jgit/storage/file/FileBasedConfig.java" type="org.eclipse.jgit.storage.file.FileBasedConfig">
-        <filter id="1142947843">
-            <message_arguments>
-                <message_argument value="5.1.9"/>
-                <message_argument value="load(boolean)"/>
-=======
-    <resource path="src/org/eclipse/jgit/lib/GitmoduleEntry.java" type="org.eclipse.jgit.lib.GitmoduleEntry">
-        <filter id="1109393411">
-            <message_arguments>
-                <message_argument value="4.7.5"/>
-                <message_argument value="org.eclipse.jgit.lib.GitmoduleEntry"/>
-            </message_arguments>
-        </filter>
-    </resource>
-    <resource path="src/org/eclipse/jgit/lib/ObjectChecker.java" type="org.eclipse.jgit.lib.ObjectChecker">
-        <filter id="1142947843">
-            <message_arguments>
-                <message_argument value="4.7.5"/>
-                <message_argument value="getGitsubmodules()"/>
->>>>>>> 86a567f6
-            </message_arguments>
-        </filter>
-    </resource>
     <resource path="src/org/eclipse/jgit/storage/pack/PackConfig.java" type="org.eclipse.jgit.storage.pack.PackConfig">
         <filter id="336658481">
             <message_arguments>
