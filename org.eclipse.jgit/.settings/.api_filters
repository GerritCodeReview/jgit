<?xml version="1.0" encoding="UTF-8" standalone="no"?>
<component id="org.eclipse.jgit" version="2">
<<<<<<< HEAD
=======
    <resource path="META-INF/MANIFEST.MF">
        <filter id="924844039">
            <message_arguments>
                <message_argument value="5.3.2"/>
                <message_argument value="5.3.0"/>
            </message_arguments>
        </filter>
    </resource>
>>>>>>> 92d1ca80
    <resource path="src/org/eclipse/jgit/errors/PackInvalidException.java" type="org.eclipse.jgit.errors.PackInvalidException">
        <filter id="1142947843">
            <message_arguments>
                <message_argument value="4.5.7"/>
                <message_argument value="PackInvalidException(File, Throwable)"/>
            </message_arguments>
        </filter>
        <filter id="1142947843">
            <message_arguments>
                <message_argument value="4.5.7"/>
                <message_argument value="PackInvalidException(String, Throwable)"/>
            </message_arguments>
        </filter>
    </resource>
    <resource path="src/org/eclipse/jgit/lib/Ref.java" type="org.eclipse.jgit.lib.Ref">
        <filter id="403767336">
            <message_arguments>
                <message_argument value="org.eclipse.jgit.lib.Ref"/>
                <message_argument value="UNDEFINED_UPDATE_INDEX"/>
            </message_arguments>
        </filter>
    </resource>
    <resource path="src/org/eclipse/jgit/revwalk/ObjectWalk.java" type="org.eclipse.jgit.revwalk.ObjectWalk">
        <filter comment="ignore the risk subclasses could define the same field and cause a name clash" id="336658481">
            <message_arguments>
                <message_argument value="org.eclipse.jgit.revwalk.ObjectWalk"/>
                <message_argument value="SIMPLE_VISITATION_POLICY"/>
            </message_arguments>
        </filter>
    </resource>
    <resource path="src/org/eclipse/jgit/storage/pack/PackStatistics.java" type="org.eclipse.jgit.storage.pack.PackStatistics$Accumulator">
        <filter comment="ignore the risk subclasses could define the same field and cause a name clash" id="336658481">
            <message_arguments>
                <message_argument value="org.eclipse.jgit.storage.pack.PackStatistics.Accumulator"/>
                <message_argument value="treesTraversed"/>
            </message_arguments>
        </filter>
    </resource>
    <resource path="src/org/eclipse/jgit/transport/Transport.java" type="org.eclipse.jgit.transport.Transport">
        <filter comment="Marked as final since overriding a deprecated stub is likely a mistake" id="421654647">
            <message_arguments>
                <message_argument value="org.eclipse.jgit.transport.Transport"/>
                <message_argument value="getFilterBlobLimit()"/>
            </message_arguments>
        </filter>
        <filter comment="Marked as final since overriding a deprecated stub is likely a mistake" id="421654647">
            <message_arguments>
                <message_argument value="org.eclipse.jgit.transport.Transport"/>
                <message_argument value="setFilterBlobLimit(long)"/>
            </message_arguments>
        </filter>
    </resource>
    <resource path="src/org/eclipse/jgit/transport/UploadPack.java" type="org.eclipse.jgit.transport.UploadPack">
        <filter id="421654647">
            <message_arguments>
                <message_argument value="org.eclipse.jgit.transport.UploadPack"/>
                <message_argument value="getFilterBlobLimit()"/>
            </message_arguments>
        </filter>
    </resource>
</component><|MERGE_RESOLUTION|>--- conflicted
+++ resolved
@@ -1,7 +1,5 @@
 <?xml version="1.0" encoding="UTF-8" standalone="no"?>
 <component id="org.eclipse.jgit" version="2">
-<<<<<<< HEAD
-=======
     <resource path="META-INF/MANIFEST.MF">
         <filter id="924844039">
             <message_arguments>
@@ -10,7 +8,6 @@
             </message_arguments>
         </filter>
     </resource>
->>>>>>> 92d1ca80
     <resource path="src/org/eclipse/jgit/errors/PackInvalidException.java" type="org.eclipse.jgit.errors.PackInvalidException">
         <filter id="1142947843">
             <message_arguments>
