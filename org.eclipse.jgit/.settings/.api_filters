--- conflicted
+++ resolved
@@ -1,12 +1,5 @@
 <?xml version="1.0" encoding="UTF-8" standalone="no"?>
 <component id="org.eclipse.jgit" version="2">
-<<<<<<< HEAD
-    <resource path="src/org/eclipse/jgit/transport/Transport.java" type="org.eclipse.jgit.transport.Transport">
-        <filter id="336658481">
-            <message_arguments>
-                <message_argument value="org.eclipse.jgit.transport.Transport"/>
-                <message_argument value="DEFAULT_PUSH_USE_BITMAPS"/>
-=======
     <resource path="src/org/eclipse/jgit/transport/AwsRequestSignerV4.java" type="org.eclipse.jgit.transport.AwsRequestSignerV4">
         <filter id="1108344834">
             <message_arguments>
@@ -29,7 +22,6 @@
         <filter id="337768515">
             <message_arguments>
                 <message_argument value="org.eclipse.jgit.util.Paths"/>
->>>>>>> f3e0e9d5
             </message_arguments>
         </filter>
     </resource>
