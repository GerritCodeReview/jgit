--- conflicted
+++ resolved
@@ -124,7 +124,6 @@
             </message_arguments>
         </filter>
     </resource>
-<<<<<<< HEAD
     <resource path="src/org/eclipse/jgit/transport/HttpConfig.java" type="org.eclipse.jgit.transport.HttpConfig">
         <filter id="336658481">
             <message_arguments>
@@ -162,7 +161,9 @@
             <message_arguments>
                 <message_argument value="org.eclipse.jgit.util.HttpSupport"/>
                 <message_argument value="HDR_SET_COOKIE2"/>
-=======
+            </message_arguments>
+        </filter>
+    </resource>
     <resource path="src/org/eclipse/jgit/util/FS.java" type="org.eclipse.jgit.util.FS">
         <filter id="1142947843">
             <message_arguments>
@@ -176,7 +177,6 @@
             <message_arguments>
                 <message_argument value="5.2.3"/>
                 <message_argument value="touch(Path)"/>
->>>>>>> 84c315b2
             </message_arguments>
         </filter>
     </resource>
