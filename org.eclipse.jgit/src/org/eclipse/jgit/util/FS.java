--- conflicted
+++ resolved
@@ -250,8 +250,6 @@
 			background.set(async);
 		}
 
-<<<<<<< HEAD
-=======
 		private static final String javaVersionPrefix = System
 				.getProperty("java.vendor") + '|' //$NON-NLS-1$
 				+ System.getProperty("java.version") + '|'; //$NON-NLS-1$
@@ -259,7 +257,6 @@
 		private static final Duration FALLBACK_MIN_RACY_INTERVAL = Duration
 				.ofMillis(10);
 
->>>>>>> abb46153
 		/**
 		 * Configures size and purge factor of the path-based cache for file
 		 * system attributes. Caching of file system attributes avoids recurring
