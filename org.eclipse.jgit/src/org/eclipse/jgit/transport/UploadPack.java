/*
 * Copyright (C) 2008, 2022 Google Inc. and others
 *
 * This program and the accompanying materials are made available under the
 * terms of the Eclipse Distribution License v. 1.0 which is available at
 * https://www.eclipse.org/org/documents/edl-v10.php.
 *
 * SPDX-License-Identifier: BSD-3-Clause
 */

package org.eclipse.jgit.transport;

import static java.util.Collections.emptyList;
import static java.util.Collections.unmodifiableMap;
import static java.util.Objects.requireNonNull;
import static org.eclipse.jgit.lib.Constants.R_TAGS;
import static org.eclipse.jgit.transport.GitProtocolConstants.CAPABILITY_REF_IN_WANT;
import static org.eclipse.jgit.transport.GitProtocolConstants.CAPABILITY_SERVER_OPTION;
import static org.eclipse.jgit.transport.GitProtocolConstants.COMMAND_FETCH;
import static org.eclipse.jgit.transport.GitProtocolConstants.COMMAND_LS_REFS;
import static org.eclipse.jgit.transport.GitProtocolConstants.COMMAND_OBJECT_INFO;
import static org.eclipse.jgit.transport.GitProtocolConstants.OPTION_AGENT;
import static org.eclipse.jgit.transport.GitProtocolConstants.OPTION_ALLOW_REACHABLE_SHA1_IN_WANT;
import static org.eclipse.jgit.transport.GitProtocolConstants.OPTION_ALLOW_TIP_SHA1_IN_WANT;
import static org.eclipse.jgit.transport.GitProtocolConstants.OPTION_DEEPEN_RELATIVE;
import static org.eclipse.jgit.transport.GitProtocolConstants.OPTION_FILTER;
import static org.eclipse.jgit.transport.GitProtocolConstants.OPTION_INCLUDE_TAG;
import static org.eclipse.jgit.transport.GitProtocolConstants.OPTION_MULTI_ACK;
import static org.eclipse.jgit.transport.GitProtocolConstants.OPTION_MULTI_ACK_DETAILED;
import static org.eclipse.jgit.transport.GitProtocolConstants.OPTION_NO_DONE;
import static org.eclipse.jgit.transport.GitProtocolConstants.OPTION_NO_PROGRESS;
import static org.eclipse.jgit.transport.GitProtocolConstants.OPTION_OFS_DELTA;
import static org.eclipse.jgit.transport.GitProtocolConstants.OPTION_SESSION_ID;
import static org.eclipse.jgit.transport.GitProtocolConstants.OPTION_SHALLOW;
import static org.eclipse.jgit.transport.GitProtocolConstants.OPTION_SIDEBAND_ALL;
import static org.eclipse.jgit.transport.GitProtocolConstants.OPTION_SIDE_BAND;
import static org.eclipse.jgit.transport.GitProtocolConstants.OPTION_SIDE_BAND_64K;
import static org.eclipse.jgit.transport.GitProtocolConstants.OPTION_THIN_PACK;
import static org.eclipse.jgit.transport.GitProtocolConstants.OPTION_WAIT_FOR_DONE;
import static org.eclipse.jgit.transport.GitProtocolConstants.PACKET_ACK;
import static org.eclipse.jgit.transport.GitProtocolConstants.PACKET_DONE;
import static org.eclipse.jgit.transport.GitProtocolConstants.PACKET_ERR;
import static org.eclipse.jgit.transport.GitProtocolConstants.PACKET_HAVE;
import static org.eclipse.jgit.transport.GitProtocolConstants.PACKET_SHALLOW;
import static org.eclipse.jgit.transport.GitProtocolConstants.PACKET_UNSHALLOW;
import static org.eclipse.jgit.transport.GitProtocolConstants.VERSION_2_REQUEST;
import static org.eclipse.jgit.util.RefMap.toRefMap;

import java.io.ByteArrayOutputStream;
import java.io.Closeable;
import java.io.EOFException;
import java.io.IOException;
import java.io.InputStream;
import java.io.OutputStream;
import java.io.UncheckedIOException;
import java.text.MessageFormat;
import java.time.Duration;
import java.time.Instant;
import java.util.ArrayList;
import java.util.Collection;
import java.util.Collections;
import java.util.HashSet;
import java.util.List;
import java.util.Map;
import java.util.Objects;
import java.util.Optional;
import java.util.Set;
import java.util.TreeMap;
import java.util.function.Function;
import java.util.function.Predicate;
import java.util.stream.Collectors;
import java.util.stream.Stream;

import org.eclipse.jgit.annotations.NonNull;
import org.eclipse.jgit.annotations.Nullable;
import org.eclipse.jgit.errors.CorruptObjectException;
import org.eclipse.jgit.errors.IncorrectObjectTypeException;
import org.eclipse.jgit.errors.MissingObjectException;
import org.eclipse.jgit.errors.PackProtocolException;
import org.eclipse.jgit.internal.JGitText;
import org.eclipse.jgit.internal.storage.pack.CachedPackUriProvider;
import org.eclipse.jgit.internal.storage.pack.PackWriter;
import org.eclipse.jgit.lib.Constants;
import org.eclipse.jgit.lib.NullProgressMonitor;
import org.eclipse.jgit.lib.ObjectId;
import org.eclipse.jgit.lib.ObjectReader;
import org.eclipse.jgit.lib.ProgressMonitor;
import org.eclipse.jgit.lib.Ref;
import org.eclipse.jgit.lib.RefDatabase;
import org.eclipse.jgit.lib.Repository;
import org.eclipse.jgit.revwalk.AsyncRevObjectQueue;
import org.eclipse.jgit.revwalk.DepthWalk;
import org.eclipse.jgit.revwalk.ObjectReachabilityChecker;
import org.eclipse.jgit.revwalk.ObjectWalk;
import org.eclipse.jgit.revwalk.ReachabilityChecker;
import org.eclipse.jgit.revwalk.RevCommit;
import org.eclipse.jgit.revwalk.RevFlag;
import org.eclipse.jgit.revwalk.RevFlagSet;
import org.eclipse.jgit.revwalk.RevObject;
import org.eclipse.jgit.revwalk.RevTag;
import org.eclipse.jgit.revwalk.RevWalk;
import org.eclipse.jgit.revwalk.filter.CommitTimeRevFilter;
import org.eclipse.jgit.storage.pack.PackConfig;
import org.eclipse.jgit.storage.pack.PackStatistics;
import org.eclipse.jgit.transport.GitProtocolConstants.MultiAck;
import org.eclipse.jgit.transport.RefAdvertiser.PacketLineOutRefAdvertiser;
import org.eclipse.jgit.transport.TransferConfig.ProtocolVersion;
import org.eclipse.jgit.util.io.InterruptTimer;
import org.eclipse.jgit.util.io.NullOutputStream;
import org.eclipse.jgit.util.io.TimeoutInputStream;
import org.eclipse.jgit.util.io.TimeoutOutputStream;

/**
 * Implements the server side of a fetch connection, transmitting objects.
 */
public class UploadPack implements Closeable {
	/** Policy the server uses to validate client requests */
	public enum RequestPolicy {
		/** Client may only ask for objects the server advertised a reference for. */
		ADVERTISED(0x08),

		/**
		 * Client may ask for any commit reachable from a reference advertised by
		 * the server.
		 */
		REACHABLE_COMMIT(0x02),

		/**
		 * Client may ask for objects that are the tip of any reference, even if not
		 * advertised.
		 * <p>
		 * This may happen, for example, when a custom {@link RefFilter} is set.
		 *
		 * @since 3.1
		 */
		TIP(0x01),

		/**
		 * Client may ask for any commit reachable from any reference, even if that
		 * reference wasn't advertised, implies REACHABLE_COMMIT and TIP.
		 *
		 * @since 3.1
		 */
		REACHABLE_COMMIT_TIP(0x03),

		/** Client may ask for any SHA-1 in the repository, implies REACHABLE_COMMIT_TIP. */
		ANY(0x07);

		private final int bitmask;

		RequestPolicy(int bitmask) {
			this.bitmask = bitmask;
		}

		/**
		 * Check if the current policy implies another, based on its bitmask.
		 *
		 * @param implied
		 *            the implied policy based on its bitmask.
		 * @return true if the policy is implied.
<<<<<<< HEAD
		 * @since 7.1
=======
		 * @since 6.10.1
>>>>>>> b3da1fba
		 */
		public boolean implies(RequestPolicy implied) {
			return (bitmask & implied.bitmask) != 0;
		}
	}

	/**
	 * Validator for client requests.
	 *
	 * @since 3.1
	 */
	public interface RequestValidator {
		/**
		 * Check a list of client wants against the request policy.
		 *
		 * @param up
		 *            {@link UploadPack} instance.
		 * @param wants
		 *            objects the client requested that were not advertised.
		 *
		 * @throws PackProtocolException
		 *            if one or more wants is not valid.
		 * @throws IOException
		 *            if a low-level exception occurred.
		 * @since 3.1
		 */
		void checkWants(UploadPack up, List<ObjectId> wants)
				throws PackProtocolException, IOException;
	}

	/*
	 * {@link java.util.function.Consumer} doesn't allow throwing checked
	 * exceptions. Define our own to propagate IOExceptions.
	 */
	@FunctionalInterface
	private static interface IOConsumer<R> {
		void accept(R t) throws IOException;
	}

	/** Database we read the objects from. */
	private final Repository db;

	/** Revision traversal support over {@link #db}. */
	private final RevWalk walk;

	/** Configuration to pass into the PackWriter. */
	private PackConfig packConfig;

	/** Configuration for various transfer options. */
	private TransferConfig transferConfig;

	/** Timeout in seconds to wait for client interaction. */
	private int timeout;

	/**
	 * Is the client connection a bi-directional socket or pipe?
	 * <p>
	 * If true, this class assumes it can perform multiple read and write cycles
	 * with the client over the input and output streams. This matches the
	 * functionality available with a standard TCP/IP connection, or a local
	 * operating system or in-memory pipe.
	 * <p>
	 * If false, this class runs in a read everything then output results mode,
	 * making it suitable for single round-trip systems RPCs such as HTTP.
	 */
	private boolean biDirectionalPipe = true;

	/** Timer to manage {@link #timeout}. */
	private InterruptTimer timer;

	/**
	 * Whether the client requested to use protocol V2 through a side
	 * channel (such as the Git-Protocol HTTP header).
	 */
	private boolean clientRequestedV2;

	private InputStream rawIn;

	private ResponseBufferedOutputStream rawOut;

	private PacketLineIn pckIn;

	private OutputStream msgOut = NullOutputStream.INSTANCE;

	private ErrorWriter errOut = new PackProtocolErrorWriter();

	/**
	 * Refs eligible for advertising to the client, set using
	 * {@link #setAdvertisedRefs}.
	 */
	private Map<String, Ref> refs;

	/** Hook used while processing Git protocol v2 requests. */
	private ProtocolV2Hook protocolV2Hook = ProtocolV2Hook.DEFAULT;

	/** Hook used while advertising the refs to the client. */
	private AdvertiseRefsHook advertiseRefsHook = AdvertiseRefsHook.DEFAULT;

	/** Whether the {@link #advertiseRefsHook} has been invoked. */
	private boolean advertiseRefsHookCalled;

	/** Filter used while advertising the refs to the client. */
	private RefFilter refFilter = RefFilter.DEFAULT;

	/** Hook handling the various upload phases. */
	private PreUploadHook preUploadHook = PreUploadHook.NULL;

	/** Hook for taking post upload actions. */
	private PostUploadHook postUploadHook = PostUploadHook.NULL;

	/** Caller user agent */
	String userAgent;

	/** Raw ObjectIds the client has asked for, before validating them. */
	private Set<ObjectId> wantIds = new HashSet<>();

	/** Objects the client wants to obtain. */
	private final Set<RevObject> wantAll = new HashSet<>();

	/** Objects on both sides, these don't have to be sent. */
	private final Set<RevObject> commonBase = new HashSet<>();

	/** Commit time of the oldest common commit, in seconds. */
	private int oldestTime;

	/** null if {@link #commonBase} should be examined again. */
	private Boolean okToGiveUp;

	private boolean sentReady;

	/** Objects we sent in our advertisement list. */
	private Set<ObjectId> advertised;

	/** Marked on objects the client has asked us to give them. */
	private final RevFlag WANT;

	/** Marked on objects both we and the client have. */
	private final RevFlag PEER_HAS;

	/** Marked on objects in {@link #commonBase}. */
	private final RevFlag COMMON;

	/** Objects where we found a path from the want list to a common base. */
	private final RevFlag SATISFIED;

	private final RevFlagSet SAVE;

	private RequestValidator requestValidator = new AdvertisedRequestValidator();

	private MultiAck multiAck = MultiAck.OFF;

	private boolean noDone;

	private PackStatistics statistics;

	/**
	 * Request this instance is handling.
	 *
	 * We need to keep a reference to it for {@link PreUploadHook pre upload
	 * hooks}. They receive a reference this instance and invoke methods like
	 * getDepth() to get information about the request.
	 */
	private FetchRequest currentRequest;

	private CachedPackUriProvider cachedPackUriProvider;

	/**
	 * Create a new pack upload for an open repository.
	 *
	 * @param copyFrom
	 *            the source repository.
	 */
	public UploadPack(Repository copyFrom) {
		db = copyFrom;
		walk = new RevWalk(db);
		walk.setRetainBody(false);

		WANT = walk.newFlag("WANT"); //$NON-NLS-1$
		PEER_HAS = walk.newFlag("PEER_HAS"); //$NON-NLS-1$
		COMMON = walk.newFlag("COMMON"); //$NON-NLS-1$
		SATISFIED = walk.newFlag("SATISFIED"); //$NON-NLS-1$
		walk.carry(PEER_HAS);

		SAVE = new RevFlagSet();
		SAVE.add(WANT);
		SAVE.add(PEER_HAS);
		SAVE.add(COMMON);
		SAVE.add(SATISFIED);

		setTransferConfig(null);
	}

	/**
	 * Get the repository this upload is reading from.
	 *
	 * @return the repository this upload is reading from.
	 */
	public final Repository getRepository() {
		return db;
	}

	/**
	 * Get the RevWalk instance used by this connection.
	 *
	 * @return the RevWalk instance used by this connection.
	 */
	public final RevWalk getRevWalk() {
		return walk;
	}

	/**
	 * Get refs which were advertised to the client.
	 *
	 * @return all refs which were advertised to the client. Only valid during
	 *         the negotiation phase. Will return {@code null} if
	 *         {@link #setAdvertisedRefs(Map)} has not been called yet or if
	 *         {@code #sendPack()} has been called.
	 */
	public final Map<String, Ref> getAdvertisedRefs() {
		return refs;
	}

	/**
	 * Set the refs advertised by this UploadPack.
	 * <p>
	 * Intended to be called from a
	 * {@link org.eclipse.jgit.transport.PreUploadHook}.
	 *
	 * @param allRefs
	 *            explicit set of references to claim as advertised by this
	 *            UploadPack instance. This overrides any references that may
	 *            exist in the source repository. The map is passed to the
	 *            configured {@link #getRefFilter()}. If null, assumes all refs
	 *            were advertised.
	 */
	public void setAdvertisedRefs(@Nullable Map<String, Ref> allRefs) {
		if (allRefs != null) {
			refs = allRefs;
		} else {
			refs = getAllRefs();
		}
		if (refFilter == RefFilter.DEFAULT) {
			refs = transferConfig.getRefFilter().filter(refs);
		} else {
			refs = refFilter.filter(refs);
		}
	}

	/**
	 * Get timeout (in seconds) before aborting an IO operation.
	 *
	 * @return timeout (in seconds) before aborting an IO operation.
	 */
	public int getTimeout() {
		return timeout;
	}

	/**
	 * Set the timeout before willing to abort an IO call.
	 *
	 * @param seconds
	 *            number of seconds to wait (with no data transfer occurring)
	 *            before aborting an IO read or write operation with the
	 *            connected client.
	 */
	public void setTimeout(int seconds) {
		timeout = seconds;
	}

	/**
	 * Whether this class expects a bi-directional pipe opened between the
	 * client and itself.
	 *
	 * @return true if this class expects a bi-directional pipe opened between
	 *         the client and itself. The default is true.
	 */
	public boolean isBiDirectionalPipe() {
		return biDirectionalPipe;
	}

	/**
	 * Set whether this class will assume the socket is a fully bidirectional
	 * pipe between the two peers
	 *
	 * @param twoWay
	 *            if true, this class will assume the socket is a fully
	 *            bidirectional pipe between the two peers and takes advantage
	 *            of that by first transmitting the known refs, then waiting to
	 *            read commands. If false, this class assumes it must read the
	 *            commands before writing output and does not perform the
	 *            initial advertising.
	 */
	public void setBiDirectionalPipe(boolean twoWay) {
		biDirectionalPipe = twoWay;
	}

	/**
	 * Get policy used by the service to validate client requests
	 *
	 * @return policy used by the service to validate client requests, or null
	 *         for a custom request validator.
	 */
	public RequestPolicy getRequestPolicy() {
		if (requestValidator instanceof AdvertisedRequestValidator)
			return RequestPolicy.ADVERTISED;
		if (requestValidator instanceof ReachableCommitRequestValidator)
			return RequestPolicy.REACHABLE_COMMIT;
		if (requestValidator instanceof TipRequestValidator)
			return RequestPolicy.TIP;
		if (requestValidator instanceof ReachableCommitTipRequestValidator)
			return RequestPolicy.REACHABLE_COMMIT_TIP;
		if (requestValidator instanceof AnyRequestValidator)
			return RequestPolicy.ANY;
		return null;
	}

	/**
	 * Set the policy used to enforce validation of a client's want list.
	 *
	 * @param policy
	 *            the policy used to enforce validation of a client's want list.
	 *            By default the policy is
	 *            {@link org.eclipse.jgit.transport.UploadPack.RequestPolicy#ADVERTISED},
	 *            which is the Git default requiring clients to only ask for an
	 *            object that a reference directly points to. This may be
	 *            relaxed to
	 *            {@link org.eclipse.jgit.transport.UploadPack.RequestPolicy#REACHABLE_COMMIT}
	 *            or
	 *            {@link org.eclipse.jgit.transport.UploadPack.RequestPolicy#REACHABLE_COMMIT_TIP}
	 *            when callers have {@link #setBiDirectionalPipe(boolean)} set
	 *            to false. Overrides any policy specified in a
	 *            {@link org.eclipse.jgit.transport.TransferConfig}.
	 */
	public void setRequestPolicy(RequestPolicy policy) {
		switch (policy) {
			case ADVERTISED:
			default:
				requestValidator = new AdvertisedRequestValidator();
				break;
			case REACHABLE_COMMIT:
				requestValidator = new ReachableCommitRequestValidator();
				break;
			case TIP:
				requestValidator = new TipRequestValidator();
				break;
			case REACHABLE_COMMIT_TIP:
				requestValidator = new ReachableCommitTipRequestValidator();
				break;
			case ANY:
				requestValidator = new AnyRequestValidator();
				break;
		}
	}

	/**
	 * Set custom validator for client want list.
	 *
	 * @param validator
	 *            custom validator for client want list.
	 * @since 3.1
	 */
	public void setRequestValidator(@Nullable RequestValidator validator) {
		requestValidator = validator != null ? validator
				: new AdvertisedRequestValidator();
	}

	/**
	 * Get the hook used while advertising the refs to the client.
	 *
	 * @return the hook used while advertising the refs to the client.
	 */
	public AdvertiseRefsHook getAdvertiseRefsHook() {
		return advertiseRefsHook;
	}

	/**
	 * Get the filter used while advertising the refs to the client.
	 *
	 * @return the filter used while advertising the refs to the client.
	 */
	public RefFilter getRefFilter() {
		return refFilter;
	}

	/**
	 * Set the hook used while advertising the refs to the client.
	 * <p>
	 * If the {@link org.eclipse.jgit.transport.AdvertiseRefsHook} chooses to
	 * call {@link #setAdvertisedRefs(Map)}, only refs set by this hook
	 * <em>and</em> selected by the {@link org.eclipse.jgit.transport.RefFilter}
	 * will be shown to the client.
	 *
	 * @param advertiseRefsHook
	 *            the hook; may be null to show all refs.
	 */
	public void setAdvertiseRefsHook(
			@Nullable AdvertiseRefsHook advertiseRefsHook) {
		this.advertiseRefsHook = advertiseRefsHook != null ? advertiseRefsHook
				: AdvertiseRefsHook.DEFAULT;
	}

	/**
	 * Set the protocol V2 hook.
	 *
	 * @param hook
	 *            the hook; if null no special actions are taken.
	 * @since 5.1
	 */
	public void setProtocolV2Hook(@Nullable ProtocolV2Hook hook) {
		this.protocolV2Hook = hook != null ? hook : ProtocolV2Hook.DEFAULT;
	}

	/**
	 * Get the currently installed protocol v2 hook.
	 *
	 * @return the hook or a default implementation if none installed.
	 *
	 * @since 5.5
	 */
	public ProtocolV2Hook getProtocolV2Hook() {
		return this.protocolV2Hook != null ? this.protocolV2Hook
				: ProtocolV2Hook.DEFAULT;
	}

	/**
	 * Set the filter used while advertising the refs to the client.
	 * <p>
	 * Only refs allowed by this filter will be sent to the client. The filter
	 * is run against the refs specified by the
	 * {@link org.eclipse.jgit.transport.AdvertiseRefsHook} (if applicable). If
	 * null or not set, uses the filter implied by the
	 * {@link org.eclipse.jgit.transport.TransferConfig}.
	 *
	 * @param refFilter
	 *            the filter; may be null to show all refs.
	 */
	public void setRefFilter(@Nullable RefFilter refFilter) {
		this.refFilter = refFilter != null ? refFilter : RefFilter.DEFAULT;
	}

	/**
	 * Get the configured pre upload hook.
	 *
	 * @return the configured pre upload hook.
	 */
	public PreUploadHook getPreUploadHook() {
		return preUploadHook;
	}

	/**
	 * Set the hook that controls how this instance will behave.
	 *
	 * @param hook
	 *            the hook; if null no special actions are taken.
	 */
	public void setPreUploadHook(@Nullable PreUploadHook hook) {
		preUploadHook = hook != null ? hook : PreUploadHook.NULL;
	}

	/**
	 * Get the configured post upload hook.
	 *
	 * @return the configured post upload hook.
	 * @since 4.1
	 */
	public PostUploadHook getPostUploadHook() {
		return postUploadHook;
	}

	/**
	 * Set the hook for post upload actions (logging, repacking).
	 *
	 * @param hook
	 *            the hook; if null no special actions are taken.
	 * @since 4.1
	 */
	public void setPostUploadHook(@Nullable PostUploadHook hook) {
		postUploadHook = hook != null ? hook : PostUploadHook.NULL;
	}

	/**
	 * Set the configuration used by the pack generator.
	 *
	 * @param pc
	 *            configuration controlling packing parameters. If null the
	 *            source repository's settings will be used.
	 */
	public void setPackConfig(@Nullable PackConfig pc) {
		this.packConfig = pc;
	}

	/**
	 * Set configuration controlling transfer options.
	 *
	 * @param tc
	 *            configuration controlling transfer options. If null the source
	 *            repository's settings will be used.
	 * @since 3.1
	 */
	public void setTransferConfig(@Nullable TransferConfig tc) {
		this.transferConfig = tc != null ? tc : new TransferConfig(db);
		if (transferConfig.isAllowAnySha1InWant()) {
			setRequestPolicy(RequestPolicy.ANY);
			return;
		}
		if (transferConfig.isAllowTipSha1InWant()) {
			setRequestPolicy(transferConfig.isAllowReachableSha1InWant()
				? RequestPolicy.REACHABLE_COMMIT_TIP : RequestPolicy.TIP);
		} else {
			setRequestPolicy(transferConfig.isAllowReachableSha1InWant()
				? RequestPolicy.REACHABLE_COMMIT : RequestPolicy.ADVERTISED);
		}
	}

	/**
	 * Check whether the client expects a side-band stream.
	 *
	 * @return true if the client has advertised a side-band capability, false
	 *     otherwise.
	 * @throws org.eclipse.jgit.transport.RequestNotYetReadException
	 *             if the client's request has not yet been read from the wire, so
	 *             we do not know if they expect side-band. Note that the client
	 *             may have already written the request, it just has not been
	 *             read.
	 */
	public boolean isSideBand() throws RequestNotYetReadException {
		if (currentRequest == null) {
			throw new RequestNotYetReadException();
		}
		Set<String> caps = currentRequest.getClientCapabilities();
		return caps.contains(OPTION_SIDE_BAND)
				|| caps.contains(OPTION_SIDE_BAND_64K);
	}

	/**
	 * Set the Extra Parameters provided by the client.
	 *
	 * <p>These are parameters passed by the client through a side channel
	 * such as the Git-Protocol HTTP header, to allow a client to request
	 * a newer response format while remaining compatible with older servers
	 * that do not understand different request formats.
	 *
	 * @param params
	 *            parameters supplied by the client, split at colons or NUL
	 *            bytes.
	 * @since 5.0
	 */
	public void setExtraParameters(Collection<String> params) {
		this.clientRequestedV2 = params.contains(VERSION_2_REQUEST);
	}

	/**
	 * Set provider of cached pack URIs
	 *
	 * @param p
	 *            provider of URIs corresponding to cached packs (to support the
	 *            packfile URIs feature)
	 * @since 5.5
	 */
	public void setCachedPackUriProvider(@Nullable CachedPackUriProvider p) {
		cachedPackUriProvider = p;
	}

	private boolean useProtocolV2() {
		return (transferConfig.protocolVersion == null
			|| ProtocolVersion.V2.equals(transferConfig.protocolVersion))
				&& clientRequestedV2;
	}

	@Override
	public void close() {
		if (timer != null) {
			try {
				timer.terminate();
			} finally {
				timer = null;
			}
		}
	}

	/**
	 * Execute the upload task on the socket.
	 *
	 * <p>
	 * Same as {@link #uploadWithExceptionPropagation} except that the thrown
	 * exceptions are handled in the method, and the error messages are sent to
	 * the clients.
	 *
	 * <p>
	 * Call this method if the caller does not have an error handling mechanism.
	 * Call {@link #uploadWithExceptionPropagation} if the caller wants to have
	 * its own error handling mechanism.
	 *
	 * @param input
	 *            input stream
	 * @param output
	 *            output stream
	 * @param messages
	 *            stream for messages
	 * @throws java.io.IOException
	 *             if an IO error occurred
	 */
	public void upload(InputStream input, OutputStream output,
			@Nullable OutputStream messages) throws IOException {
		try {
			uploadWithExceptionPropagation(input, output, messages);
		} catch (ServiceMayNotContinueException err) {
			if (!err.isOutput() && err.getMessage() != null) {
				try {
					errOut.writeError(err.getMessage());
				} catch (IOException e) {
					err.addSuppressed(e);
					throw err;
				}
				err.setOutput();
			}
			throw err;
		} catch (IOException | RuntimeException | Error err) {
			if (rawOut != null) {
				String msg = err instanceof PackProtocolException
						? err.getMessage()
						: JGitText.get().internalServerError;
				try {
					errOut.writeError(msg);
				} catch (IOException e) {
					err.addSuppressed(e);
					throw err;
				}
				throw new UploadPackInternalServerErrorException(err);
			}
			throw err;
		} finally {
			close();
		}
	}

	/**
	 * Execute the upload task on the socket.
	 *
	 * <p>
	 * If the client passed extra parameters (e.g., "version=2") through a side
	 * channel, the caller must call setExtraParameters first to supply them.
	 * Callers of this method should call {@link #close()} to terminate the
	 * internal interrupt timer thread. If the caller fails to terminate the
	 * thread, it will (eventually) terminate itself when the InterruptTimer
	 * instance is garbage collected.
	 *
	 * @param input
	 *            raw input to read client commands from. Caller must ensure the
	 *            input is buffered, otherwise read performance may suffer.
	 * @param output
	 *            response back to the Git network client, to write the pack
	 *            data onto. Caller must ensure the output is buffered,
	 *            otherwise write performance may suffer.
	 * @param messages
	 *            secondary "notice" channel to send additional messages out
	 *            through. When run over SSH this should be tied back to the
	 *            standard error channel of the command execution. For most
	 *            other network connections this should be null.
	 * @throws ServiceMayNotContinueException
	 *             thrown if one of the hooks throws this.
	 * @throws IOException
	 *             thrown if the server or the client I/O fails, or there's an
	 *             internal server error.
	 * @since 5.6
	 */
	public void uploadWithExceptionPropagation(InputStream input,
			OutputStream output, @Nullable OutputStream messages)
			throws ServiceMayNotContinueException, IOException {
		try {
			rawIn = input;
			if (messages != null) {
				msgOut = messages;
			}

			if (timeout > 0) {
				final Thread caller = Thread.currentThread();
				timer = new InterruptTimer(caller.getName() + "-Timer"); //$NON-NLS-1$
				TimeoutInputStream i = new TimeoutInputStream(rawIn, timer);
				@SuppressWarnings("resource")
				TimeoutOutputStream o = new TimeoutOutputStream(output, timer);
				i.setTimeout(timeout * 1000);
				o.setTimeout(timeout * 1000);
				rawIn = i;
				output = o;
			}

			rawOut = new ResponseBufferedOutputStream(output);
			if (biDirectionalPipe) {
				rawOut.stopBuffering();
			}

			pckIn = new PacketLineIn(rawIn);
			PacketLineOut pckOut = new PacketLineOut(rawOut);
			if (useProtocolV2()) {
				serviceV2(pckOut);
			} else {
				service(pckOut);
			}
		} finally {
			msgOut = NullOutputStream.INSTANCE;
			walk.close();
		}
	}

	/**
	 * Get the PackWriter's statistics if a pack was sent to the client.
	 *
	 * @return statistics about pack output, if a pack was sent. Null if no pack
	 *         was sent, such as during the negotiation phase of a smart HTTP
	 *         connection, or if the client was already up-to-date.
	 * @since 4.1
	 */
	public PackStatistics getStatistics() {
		return statistics;
	}

	/**
	 * Extract the full list of refs from the ref-db.
	 *
	 * @return Map of all refname/ref
	 */
	private Map<String, Ref> getAllRefs() {
		try {
			return db.getRefDatabase().getRefs().stream().collect(
					Collectors.toMap(Ref::getName, Function.identity()));
		} catch (IOException e) {
			throw new UncheckedIOException(e);
		}
	}

	private Map<String, Ref> getAdvertisedOrDefaultRefs() throws IOException {
		if (refs != null) {
			return refs;
		}

		if (!advertiseRefsHookCalled) {
			advertiseRefsHook.advertiseRefs(this);
			advertiseRefsHookCalled = true;
		}
		if (refs == null) {
			// Fall back to all refs.
			setAdvertisedRefs(
					db.getRefDatabase().getRefs().stream()
							.collect(toRefMap((a, b) -> b)));
		}
		return refs;
	}

	private Map<String, Ref> getFilteredRefs(Collection<String> refPrefixes)
					throws IOException {
		if (refPrefixes.isEmpty()) {
			return getAdvertisedOrDefaultRefs();
		}
		if (refs == null && !advertiseRefsHookCalled) {
			advertiseRefsHook.advertiseRefs(this);
			advertiseRefsHookCalled = true;
		}
		if (refs == null) {
			// Fast path: the advertised refs hook did not set advertised refs.
			String[] prefixes = refPrefixes.toArray(new String[0]);
			Map<String, Ref> rs =
					db.getRefDatabase().getRefsByPrefix(prefixes).stream()
							.collect(toRefMap((a, b) -> b));
			if (refFilter != RefFilter.DEFAULT) {
				return refFilter.filter(rs);
			}
			return transferConfig.getRefFilter().filter(rs);
		}

		// Slow path: filter the refs provided by the advertised refs hook.
		// refFilter has already been applied to refs.
		return refs.values().stream()
				.filter(ref -> refPrefixes.stream()
						.anyMatch(ref.getName()::startsWith))
				.collect(toRefMap((a, b) -> b));
	}

	/**
	 * Returns the specified references.
	 * <p>
	 * This produces an immutable map containing whatever subset of the
	 * refs named by the caller are present in the supplied {@code refs}
	 * map.
	 *
	 * @param refs
	 *            Map to search for refs to return.
	 * @param names
	 *            which refs to search for in {@code refs}.
	 * @return the requested Refs, omitting any that are null or missing.
	 */
	@NonNull
	private static Map<String, Ref> mapRefs(
			Map<String, Ref> refs, List<String> names) {
		return unmodifiableMap(
				names.stream()
					.map(refs::get)
					.filter(Objects::nonNull)
						.collect(toRefMap((a, b) -> b)));
	}

	/**
	 * Read refs on behalf of the client.
	 * <p>
	 * This checks whether the refs are present in the ref advertisement
	 * since otherwise the client might not be supposed to be able to
	 * read them.
	 *
	 * @param names
	 *            unabbreviated names of references.
	 * @return the requested Refs, omitting any that are not visible or
	 *         do not exist.
	 * @throws java.io.IOException
	 *            on failure to read a ref or check it for visibility.
	 */
	@NonNull
	private Map<String, Ref> exactRefs(List<String> names) throws IOException {
		if (refs != null) {
			return mapRefs(refs, names);
		}
		if (!advertiseRefsHookCalled) {
			advertiseRefsHook.advertiseRefs(this);
			advertiseRefsHookCalled = true;
		}
		if (refs == null &&
				refFilter == RefFilter.DEFAULT &&
				transferConfig.hasDefaultRefFilter()) {
			// Fast path: no ref filtering is needed.
			String[] ns = names.toArray(new String[0]);
			return unmodifiableMap(db.getRefDatabase().exactRef(ns));
		}
		return mapRefs(getAdvertisedOrDefaultRefs(), names);
	}

	/**
	 * Find a ref in the usual search path on behalf of the client.
	 * <p>
	 * This checks that the ref is present in the ref advertisement since
	 * otherwise the client might not be supposed to be able to read it.
	 *
	 * @param name
	 *            short name of the ref to find, e.g. "master" to find
	 *            "refs/heads/master".
	 * @return the requested Ref, or {@code null} if it is not visible or
	 *         does not exist.
	 * @throws java.io.IOException
	 *            on failure to read the ref or check it for visibility.
	 */
	@Nullable
	private Ref findRef(String name) throws IOException {
		if (refs != null) {
			return RefDatabase.findRef(refs, name);
		}
		if (!advertiseRefsHookCalled) {
			advertiseRefsHook.advertiseRefs(this);
			advertiseRefsHookCalled = true;
		}
		if (refs == null &&
				refFilter == RefFilter.DEFAULT &&
				transferConfig.hasDefaultRefFilter()) {
			// Fast path: no ref filtering is needed.
			return db.getRefDatabase().findRef(name);
		}
		return RefDatabase.findRef(getAdvertisedOrDefaultRefs(), name);
	}

	private void service(PacketLineOut pckOut) throws IOException {
		boolean sendPack = false;
		// If it's a non-bidi request, we need to read the entire request before
		// writing a response. Buffer the response until then.
		PackStatistics.Accumulator accumulator = new PackStatistics.Accumulator();
		List<ObjectId> unshallowCommits = new ArrayList<>();
		List<ObjectId> deepenNots = emptyList();
		FetchRequest req;
		try {
			if (biDirectionalPipe)
				sendAdvertisedRefs(new PacketLineOutRefAdvertiser(pckOut));
			else if (requestValidator instanceof AnyRequestValidator)
				advertised = Collections.emptySet();
			else
				advertised = refIdSet(getAdvertisedOrDefaultRefs().values());

			Instant negotiateStart = Instant.now();
			accumulator.advertised = advertised.size();

			ProtocolV0Parser parser = new ProtocolV0Parser(transferConfig);
			req = parser.recvWants(pckIn);
			currentRequest = req;

			wantIds = req.getWantIds();

			if (req.getWantIds().isEmpty()) {
				preUploadHook.onBeginNegotiateRound(this, req.getWantIds(), 0);
				preUploadHook.onEndNegotiateRound(this, req.getWantIds(), 0, 0,
						false);
				return;
			}
			accumulator.wants = req.getWantIds().size();

			if (req.getClientCapabilities().contains(OPTION_MULTI_ACK_DETAILED)) {
				multiAck = MultiAck.DETAILED;
				noDone = req.getClientCapabilities().contains(OPTION_NO_DONE);
			} else if (req.getClientCapabilities().contains(OPTION_MULTI_ACK))
				multiAck = MultiAck.CONTINUE;
			else
				multiAck = MultiAck.OFF;

			if (!req.getClientShallowCommits().isEmpty()) {
				verifyClientShallow(req.getClientShallowCommits());
			}

			deepenNots = parseDeepenNots(req.getDeepenNots());
			if (req.getDepth() != 0 || req.getDeepenSince() != 0 || !req.getDeepenNots().isEmpty()) {
				computeShallowsAndUnshallows(req, shallow -> {
					pckOut.writeString(PACKET_SHALLOW + shallow.name() + '\n');
				}, unshallow -> {
					pckOut.writeString(
							PACKET_UNSHALLOW + unshallow.name() + '\n');
					unshallowCommits.add(unshallow);
				}, deepenNots);
				pckOut.end();
			}

			if (!req.getClientShallowCommits().isEmpty())
				walk.assumeShallow(req.getClientShallowCommits());
			sendPack = negotiate(req, accumulator, pckOut);
			accumulator.timeNegotiating = Duration
					.between(negotiateStart, Instant.now()).toMillis();

			if (sendPack && !biDirectionalPipe) {
				// Ensure the request was fully consumed. Any remaining input must
				// be a protocol error. If we aren't at EOF the implementation is broken.
				int eof = rawIn.read();
				if (0 <= eof) {
					sendPack = false;
					throw new CorruptObjectException(MessageFormat.format(
							JGitText.get().expectedEOFReceived,
							"\\x" + Integer.toHexString(eof))); //$NON-NLS-1$
				}
			}
		} finally {
			if (!sendPack && !biDirectionalPipe) {
				while (0 < rawIn.skip(2048) || 0 <= rawIn.read()) {
					// Discard until EOF.
				}
			}
			rawOut.stopBuffering();
		}

		if (sendPack) {
			sendPack(accumulator, req, refs == null ? null : refs.values(),
					unshallowCommits, deepenNots, pckOut);
		}
	}

	private void lsRefsV2(PacketLineOut pckOut) throws IOException {
		ProtocolV2Parser parser = new ProtocolV2Parser(transferConfig);
		LsRefsV2Request req = parser.parseLsRefsRequest(pckIn);
		protocolV2Hook.onLsRefs(req);

		rawOut.stopBuffering();
		PacketLineOutRefAdvertiser adv = new PacketLineOutRefAdvertiser(pckOut);
		adv.init(db);
		adv.setUseProtocolV2(true);
		if (req.getPeel()) {
			adv.setDerefTags(true);
		}
		Map<String, Ref> refsToSend = getFilteredRefs(req.getRefPrefixes());
		if (req.getSymrefs()) {
			findSymrefs(adv, refsToSend);
		}

		adv.send(refsToSend.values());
		adv.end();
	}

	// Resolves ref names from the request's want-ref lines to
	// object ids, throwing PackProtocolException if any are missing.
	private Map<String, ObjectId> wantedRefs(FetchV2Request req)
			throws IOException {
		Map<String, ObjectId> result = new TreeMap<>();

		List<String> wanted = req.getWantedRefs();
		Map<String, Ref> resolved = exactRefs(wanted);

		for (String refName : wanted) {
			Ref ref = resolved.get(refName);
			if (ref == null) {
				throw new PackProtocolException(MessageFormat
						.format(JGitText.get().invalidRefName, refName));
			}
			ObjectId oid = ref.getObjectId();
			if (oid == null) {
				throw new PackProtocolException(MessageFormat
						.format(JGitText.get().invalidRefName, refName));
			}
			result.put(refName, oid);
		}
		return result;
	}

	private void fetchV2(PacketLineOut pckOut) throws IOException {
		ProtocolV2Parser parser = new ProtocolV2Parser(transferConfig);
		FetchV2Request req = parser.parseFetchRequest(pckIn);
		currentRequest = req;
		Map<String, ObjectId> wantedRefs = wantedRefs(req);

		// Depending on the requestValidator, #processHaveLines may
		// require that advertised be set. Set it only in the required
		// circumstances (to avoid a full ref lookup in the case that
		// we don't need it).
		if (requestValidator instanceof TipRequestValidator ||
				requestValidator instanceof ReachableCommitTipRequestValidator ||
				requestValidator instanceof AnyRequestValidator) {
			advertised = Collections.emptySet();
		} else {
			if (req.wantIds.isEmpty()) {
				// Only refs-in-wants in request. These ref-in-wants where used as
				// filters already in the ls-refs, there is no need to use a full
				// advertisement now in fetch. This improves performance and also
				// accuracy: when the ref db prioritize and truncates the returned
				// refs (e.g. Gerrit hides too old refs), applying a filter can
				// return different results than a plain listing.
				advertised = refIdSet(getFilteredRefs(wantedRefs.keySet()).values());
			} else {
				// At least one SHA1 in wants, so we need to take the full
				// advertisement as base for a reachability check.
				advertised = refIdSet(getAdvertisedOrDefaultRefs().values());
			}
		}

		PackStatistics.Accumulator accumulator = new PackStatistics.Accumulator();
		Instant negotiateStart = Instant.now();
		accumulator.advertised = advertised.size();

		rawOut.stopBuffering();

		protocolV2Hook.onFetch(req);

		if (req.getSidebandAll()) {
			pckOut.setUsingSideband(true);
		}

		// TODO(ifrade): Refactor to pass around the Request object, instead of
		// copying data back to class fields
		List<ObjectId> deepenNots = parseDeepenNots(req.getDeepenNots());

		// TODO(ifrade): Avoid mutating the parsed request.
		req.getWantIds().addAll(wantedRefs.values());
		wantIds = req.getWantIds();
		accumulator.wants = wantIds.size();

		boolean sectionSent = false;
		boolean mayHaveShallow = req.getDepth() != 0
				|| req.getDeepenSince() != 0
				|| !req.getDeepenNots().isEmpty();
		List<ObjectId> shallowCommits = new ArrayList<>();
		List<ObjectId> unshallowCommits = new ArrayList<>();

		if (!req.getClientShallowCommits().isEmpty()) {
			verifyClientShallow(req.getClientShallowCommits());
		}
		if (mayHaveShallow) {
			computeShallowsAndUnshallows(req,
					shallowCommit -> shallowCommits.add(shallowCommit),
					unshallowCommit -> unshallowCommits.add(unshallowCommit),
					deepenNots);
		}
		if (!req.getClientShallowCommits().isEmpty())
			walk.assumeShallow(req.getClientShallowCommits());

		if (req.wasDoneReceived()) {
			processHaveLines(
					req.getPeerHas(), ObjectId.zeroId(),
					new PacketLineOut(NullOutputStream.INSTANCE, false),
					accumulator, req.wasWaitForDoneReceived() ? Option.WAIT_FOR_DONE : Option.NONE);
		} else {
			pckOut.writeString(
					GitProtocolConstants.SECTION_ACKNOWLEDGMENTS + '\n');
			for (ObjectId id : req.getPeerHas()) {
				if (walk.getObjectReader().has(id)) {
					pckOut.writeString(PACKET_ACK + id.getName() + '\n');
				}
			}
			processHaveLines(req.getPeerHas(), ObjectId.zeroId(),
					new PacketLineOut(NullOutputStream.INSTANCE, false),
					accumulator, Option.NONE);
			if (!req.wasWaitForDoneReceived() && okToGiveUp()) {
				pckOut.writeString("ready\n"); //$NON-NLS-1$
			} else if (commonBase.isEmpty()) {
				pckOut.writeString("NAK\n"); //$NON-NLS-1$
			}
			sectionSent = true;
		}

		if (req.wasDoneReceived() || (!req.wasWaitForDoneReceived() && okToGiveUp())) {
			if (mayHaveShallow) {
				if (sectionSent)
					pckOut.writeDelim();
				pckOut.writeString(
						GitProtocolConstants.SECTION_SHALLOW_INFO + '\n');
				for (ObjectId o : shallowCommits) {
					pckOut.writeString(PACKET_SHALLOW + o.getName() + '\n');
				}
				for (ObjectId o : unshallowCommits) {
					pckOut.writeString(PACKET_UNSHALLOW + o.getName() + '\n');
				}
				sectionSent = true;
			}

			if (!wantedRefs.isEmpty()) {
				if (sectionSent) {
					pckOut.writeDelim();
				}
				pckOut.writeString("wanted-refs\n"); //$NON-NLS-1$
				for (Map.Entry<String, ObjectId> entry :
						wantedRefs.entrySet()) {
					pckOut.writeString(entry.getValue().getName() + ' ' +
							entry.getKey() + '\n');
				}
				sectionSent = true;
			}

			if (sectionSent)
				pckOut.writeDelim();
			if (!pckOut.isUsingSideband()) {
				// sendPack will write "packfile\n" for us if sideband-all is used.
				// But sideband-all is not used, so we have to write it ourselves.
				pckOut.writeString(
						GitProtocolConstants.SECTION_PACKFILE + '\n');
			}

			accumulator.timeNegotiating = Duration
					.between(negotiateStart, Instant.now()).toMillis();

			sendPack(accumulator,
					req,
					req.getClientCapabilities().contains(OPTION_INCLUDE_TAG)
						? db.getRefDatabase().getRefsByPrefix(R_TAGS)
						: null,
					unshallowCommits, deepenNots, pckOut);
			// sendPack invokes pckOut.end() for us, so we do not
			// need to invoke it here.
		} else {
			// Invoke pckOut.end() by ourselves.
			pckOut.end();
		}
	}

	private void objectInfo(PacketLineOut pckOut) throws IOException {
		ProtocolV2Parser parser = new ProtocolV2Parser(transferConfig);
		ObjectInfoRequest req = parser.parseObjectInfoRequest(pckIn);

		protocolV2Hook.onObjectInfo(req);

		ObjectReader or = getRepository().newObjectReader();

		// Size is the only attribute currently supported.
		pckOut.writeString("size"); //$NON-NLS-1$

		for (ObjectId oid : req.getObjectIDs()) {
			long size;
			try {
				size = or.getObjectSize(oid, ObjectReader.OBJ_ANY);
			} catch (MissingObjectException e) {
				throw new PackProtocolException(MessageFormat
						.format(JGitText.get().missingObject, oid.name()), e);
			}

			pckOut.writeString(oid.getName() + ' ' + size);
		}

		pckOut.end();
	}

	/*
	 * Returns true if this is the last command and we should tear down the
	 * connection.
	 */
	private boolean serveOneCommandV2(PacketLineOut pckOut) throws IOException {
		String command;
		try {
			command = pckIn.readString();
		} catch (EOFException eof) {
			/* EOF when awaiting command is fine */
			return true;
		}
		if (PacketLineIn.isEnd(command)) {
			// A blank request is valid according
			// to the protocol; do nothing in this
			// case.
			return true;
		}
		if (command.equals("command=" + COMMAND_LS_REFS)) { //$NON-NLS-1$
			lsRefsV2(pckOut);
			return false;
		}
		if (command.equals("command=" + COMMAND_FETCH)) { //$NON-NLS-1$
			fetchV2(pckOut);
			return false;
		}
		if (command.equals("command=" + COMMAND_OBJECT_INFO)) { //$NON-NLS-1$
			objectInfo(pckOut);
			return false;
		}
		throw new PackProtocolException(MessageFormat
				.format(JGitText.get().unknownTransportCommand, command));
	}

	@SuppressWarnings("nls")
	private List<String> getV2CapabilityAdvertisement() {
		ArrayList<String> caps = new ArrayList<>();
		caps.add("version 2");
		caps.add(COMMAND_LS_REFS);
		boolean advertiseRefInWant = transferConfig.isAllowRefInWant()
				&& db.getConfig().getBoolean("uploadpack", null,
						"advertiserefinwant", true);
		caps.add(COMMAND_FETCH + '='
				+ (transferConfig.isAllowFilter() ? OPTION_FILTER + ' ' : "")
				+ (advertiseRefInWant ? CAPABILITY_REF_IN_WANT + ' ' : "")
				+ (transferConfig.isAdvertiseSidebandAll()
						? OPTION_SIDEBAND_ALL + ' '
						: "")
				+ (cachedPackUriProvider != null ? "packfile-uris " : "")
				+ (transferConfig.isAdvertiseWaitForDone()
						? OPTION_WAIT_FOR_DONE + ' '
						: "")
				+ OPTION_SHALLOW);
		caps.add(CAPABILITY_SERVER_OPTION);
		if (transferConfig.isAllowReceiveClientSID()) {
			caps.add(OPTION_SESSION_ID);
		}
		if (transferConfig.isAdvertiseObjectInfo()) {
			caps.add(COMMAND_OBJECT_INFO);
		}

		return caps;
	}

	private void serviceV2(PacketLineOut pckOut) throws IOException {
		if (biDirectionalPipe) {
			// Just like in service(), the capability advertisement
			// is sent only if this is a bidirectional pipe. (If
			// not, the client is expected to call
			// sendAdvertisedRefs() on its own.)
			protocolV2Hook
					.onCapabilities(CapabilitiesV2Request.builder().build());
			for (String s : getV2CapabilityAdvertisement()) {
				pckOut.writeString(s + '\n');
			}
			pckOut.end();

			while (!serveOneCommandV2(pckOut)) {
				// Repeat until an empty command or EOF.
			}
			return;
		}

		try {
			serveOneCommandV2(pckOut);
		} finally {
			while (0 < rawIn.skip(2048) || 0 <= rawIn.read()) {
				// Discard until EOF.
			}
			rawOut.stopBuffering();
		}
	}

	private static Set<ObjectId> refIdSet(Collection<Ref> refs) {
		Set<ObjectId> ids = new HashSet<>(refs.size());
		for (Ref ref : refs) {
			ObjectId id = ref.getObjectId();
			if (id != null) {
				ids.add(id);
			}
			id = ref.getPeeledObjectId();
			if (id != null) {
				ids.add(id);
			}
		}
		return ids;
	}

	/*
	 * Determines what object ids must be marked as shallow or unshallow for the
	 * client.
	 */
	private void computeShallowsAndUnshallows(FetchRequest req,
			IOConsumer<ObjectId> shallowFunc,
			IOConsumer<ObjectId> unshallowFunc,
			List<ObjectId> deepenNots)
			throws IOException {
		if (req.getClientCapabilities().contains(OPTION_DEEPEN_RELATIVE)) {
			// TODO(jonathantanmy): Implement deepen-relative
			throw new UnsupportedOperationException();
		}

		int walkDepth = req.getDepth() == 0 ? Integer.MAX_VALUE
				: req.getDepth() - 1;
		try (DepthWalk.RevWalk depthWalk = new DepthWalk.RevWalk(
				walk.getObjectReader(), walkDepth)) {

			depthWalk.setDeepenSince(req.getDeepenSince());

			// Find all the commits which will be shallow
			for (ObjectId o : req.getWantIds()) {
				try {
					depthWalk.markRoot(depthWalk.parseCommit(o));
				} catch (IncorrectObjectTypeException notCommit) {
					// Ignore non-commits in this loop.
				}
			}

			depthWalk.setDeepenNots(deepenNots);

			RevCommit o;
			boolean atLeastOne = false;
			while ((o = depthWalk.next()) != null) {
				DepthWalk.Commit c = (DepthWalk.Commit) o;
				atLeastOne = true;

				boolean isBoundary = (c.getDepth() == walkDepth) || c.isBoundary();

				// Commits at the boundary which aren't already shallow in
				// the client need to be marked as such
				if (isBoundary && !req.getClientShallowCommits().contains(c)) {
					shallowFunc.accept(c.copy());
				}

				// Commits not on the boundary which are shallow in the client
				// need to become unshallowed
				if (!isBoundary && req.getClientShallowCommits().remove(c)) {
					unshallowFunc.accept(c.copy());
				}
			}
			if (!atLeastOne) {
				throw new PackProtocolException(
					JGitText.get().noCommitsSelectedForShallow);
			}
		}
	}

	/*
	 * Verify all shallow lines refer to commits
	 *
	 * It can mutate the input set (removing missing object ids from it)
	 */
	private void verifyClientShallow(Set<ObjectId> shallowCommits)
			throws IOException, PackProtocolException {
		AsyncRevObjectQueue q = walk.parseAny(shallowCommits, true);
		try {
			for (;;) {
				try {
					// Shallow objects named by the client must be commits.
					RevObject o = q.next();
					if (o == null) {
						break;
					}
					if (!(o instanceof RevCommit)) {
						throw new PackProtocolException(
							MessageFormat.format(
								JGitText.get().invalidShallowObject,
								o.name()));
					}
				} catch (MissingObjectException notCommit) {
					// shallow objects not known at the server are ignored
					// by git-core upload-pack, match that behavior.
					shallowCommits.remove(notCommit.getObjectId());
					continue;
				}
			}
		} finally {
			q.release();
		}
	}

	/**
	 * Generate an advertisement of available refs and capabilities.
	 *
	 * @param adv
	 *            the advertisement formatter.
	 * @throws java.io.IOException
	 *            the formatter failed to write an advertisement.
	 * @throws org.eclipse.jgit.transport.ServiceMayNotContinueException
	 *            the hook denied advertisement.
	 */
	public void sendAdvertisedRefs(RefAdvertiser adv) throws IOException,
			ServiceMayNotContinueException {
		sendAdvertisedRefs(adv, null);
	}

	/**
	 * Generate an advertisement of available refs and capabilities.
	 *
	 * @param adv
	 *            the advertisement formatter.
	 * @param serviceName
	 *            if not null, also output "# service=serviceName" followed by a
	 *            flush packet before the advertisement. This is required
	 *            in v0 of the HTTP protocol, described in Git's
	 *            Documentation/technical/http-protocol.txt.
	 * @throws java.io.IOException
	 *            the formatter failed to write an advertisement.
	 * @throws org.eclipse.jgit.transport.ServiceMayNotContinueException
	 *            the hook denied advertisement.
	 * @since 5.0
	 */
	public void sendAdvertisedRefs(RefAdvertiser adv,
			@Nullable String serviceName) throws IOException,
			ServiceMayNotContinueException {
		if (useProtocolV2()) {
			// The equivalent in v2 is only the capabilities
			// advertisement.
			protocolV2Hook
					.onCapabilities(CapabilitiesV2Request.builder().build());
			for (String s : getV2CapabilityAdvertisement()) {
				adv.writeOne(s);
			}
			adv.end();
			return;
		}

		Map<String, Ref> advertisedOrDefaultRefs = getAdvertisedOrDefaultRefs();

		if (serviceName != null) {
			adv.writeOne("# service=" + serviceName + '\n'); //$NON-NLS-1$
			adv.end();
		}
		adv.init(db);
		adv.advertiseCapability(OPTION_INCLUDE_TAG);
		adv.advertiseCapability(OPTION_MULTI_ACK_DETAILED);
		adv.advertiseCapability(OPTION_MULTI_ACK);
		adv.advertiseCapability(OPTION_OFS_DELTA);
		adv.advertiseCapability(OPTION_SIDE_BAND);
		adv.advertiseCapability(OPTION_SIDE_BAND_64K);
		adv.advertiseCapability(OPTION_THIN_PACK);
		adv.advertiseCapability(OPTION_NO_PROGRESS);
		adv.advertiseCapability(OPTION_SHALLOW);
		if (!biDirectionalPipe)
			adv.advertiseCapability(OPTION_NO_DONE);
		RequestPolicy policy = getRequestPolicy();
		if (policy == null || policy.implies(RequestPolicy.TIP))
			adv.advertiseCapability(OPTION_ALLOW_TIP_SHA1_IN_WANT);
		if (policy == null || policy.implies(RequestPolicy.REACHABLE_COMMIT))
			adv.advertiseCapability(OPTION_ALLOW_REACHABLE_SHA1_IN_WANT);
		adv.advertiseCapability(OPTION_AGENT, UserAgent.get());
		if (transferConfig.isAllowFilter()) {
			adv.advertiseCapability(OPTION_FILTER);
		}
		adv.setDerefTags(true);
		findSymrefs(adv, advertisedOrDefaultRefs);
		advertised = adv.send(advertisedOrDefaultRefs.values());

		if (adv.isEmpty())
			adv.advertiseId(ObjectId.zeroId(), "capabilities^{}"); //$NON-NLS-1$
		adv.end();
	}

	/**
	 * Send a message to the client, if it supports receiving them.
	 * <p>
	 * If the client doesn't support receiving messages, the message will be
	 * discarded, with no other indication to the caller or to the client.
	 *
	 * @param what
	 *            string describing the problem identified by the hook. The
	 *            string must not end with an LF, and must not contain an LF.
	 * @since 3.1
	 */
	public void sendMessage(String what) {
		try {
			msgOut.write(Constants.encode(what + '\n'));
		} catch (IOException e) {
			// Ignore write failures.
		}
	}

	/**
	 * Get an underlying stream for sending messages to the client
	 *
	 * @return an underlying stream for sending messages to the client, or null.
	 * @since 3.1
	 */
	public OutputStream getMessageOutputStream() {
		return msgOut;
	}

	/**
	 * Returns the clone/fetch depth. Valid only after calling recvWants(). A
	 * depth of 1 means return only the wants.
	 *
	 * @return the depth requested by the client, or 0 if unbounded.
	 * @since 4.0
	 */
	public int getDepth() {
		if (currentRequest == null)
			throw new RequestNotYetReadException();
		return currentRequest.getDepth();
	}

	/**
	 * Returns the filter spec for the current request. Valid only after
	 * calling recvWants(). This may be a no-op filter spec, but it won't be
	 * null.
	 *
	 * @return filter requested by the client
	 * @since 5.4
	 */
	public final FilterSpec getFilterSpec() {
		if (currentRequest == null) {
			throw new RequestNotYetReadException();
		}
		return currentRequest.getFilterSpec();
	}

	/**
	 * Get the user agent of the client.
	 * <p>
	 * If the client is new enough to use {@code agent=} capability that value
	 * will be returned. Older HTTP clients may also supply their version using
	 * the HTTP {@code User-Agent} header. The capability overrides the HTTP
	 * header if both are available.
	 * <p>
	 * When an HTTP request has been received this method returns the HTTP
	 * {@code User-Agent} header value until capabilities have been parsed.
	 *
	 * @return user agent supplied by the client. Available only if the client
	 *         is new enough to advertise its user agent.
	 * @since 4.0
	 */
	public String getPeerUserAgent() {
		if (currentRequest != null && currentRequest.getAgent() != null) {
			return currentRequest.getAgent();
		}

		return userAgent;
	}

	/**
	 * Get the session ID if received from the client.
	 *
	 * @return The session ID if it has been received from the client.
	 * @since 6.4
	 */
	@Nullable
	public String getClientSID() {
		if (currentRequest == null) {
			return null;
		}

		return currentRequest.getClientSID();
	}

	private boolean negotiate(FetchRequest req,
			PackStatistics.Accumulator accumulator,
			PacketLineOut pckOut)
			throws IOException {
		okToGiveUp = Boolean.FALSE;

		ObjectId last = ObjectId.zeroId();
		List<ObjectId> peerHas = new ArrayList<>(64);
		for (;;) {
			String line;
			try {
				line = pckIn.readString();
			} catch (EOFException eof) {
				// EOF on stateless RPC (aka smart HTTP) and non-shallow request
				// means the client asked for the updated shallow/unshallow data,
				// disconnected, and will try another request with actual want/have.
				// Don't report the EOF here, its a bug in the protocol that the client
				// just disconnects without sending an END.
				if (!biDirectionalPipe && req.getDepth() > 0)
					return false;
				throw eof;
			}

			if (PacketLineIn.isEnd(line)) {
				last = processHaveLines(peerHas, last, pckOut, accumulator, Option.NONE);
				if (commonBase.isEmpty() || multiAck != MultiAck.OFF)
					pckOut.writeString("NAK\n"); //$NON-NLS-1$
				if (noDone && sentReady) {
					pckOut.writeString(PACKET_ACK + last.name() + '\n');
					return true;
				}
				if (!biDirectionalPipe)
					return false;
				pckOut.flush();

			} else if (line.startsWith(PACKET_HAVE)
					&& line.length() == PACKET_HAVE.length() + 40) {
				peerHas.add(ObjectId
						.fromString(line.substring(PACKET_HAVE.length())));
			} else if (line.equals(PACKET_DONE)) {
				last = processHaveLines(peerHas, last, pckOut, accumulator, Option.NONE);

				if (commonBase.isEmpty())
					pckOut.writeString("NAK\n"); //$NON-NLS-1$

				else if (multiAck != MultiAck.OFF)
					pckOut.writeString(PACKET_ACK + last.name() + '\n');

				return true;

			} else {
				throw new PackProtocolException(MessageFormat.format(JGitText.get().expectedGot, "have", line)); //$NON-NLS-1$
			}
		}
	}

	private enum Option {
		WAIT_FOR_DONE,
		NONE;
	}

	private ObjectId processHaveLines(List<ObjectId> peerHas, ObjectId last,
			PacketLineOut out, PackStatistics.Accumulator accumulator,
			Option option)
			throws IOException {
		preUploadHook.onBeginNegotiateRound(this, wantIds, peerHas.size());
		if (wantAll.isEmpty() && !wantIds.isEmpty())
			parseWants(accumulator);
		if (peerHas.isEmpty())
			return last;
		accumulator.haves += peerHas.size();

		sentReady = false;
		int haveCnt = 0;
		walk.getObjectReader().setAvoidUnreachableObjects(true);
		AsyncRevObjectQueue q = walk.parseAny(peerHas, false);
		try {
			for (;;) {
				RevObject obj;
				try {
					obj = q.next();
				} catch (MissingObjectException notFound) {
					continue;
				}
				if (obj == null)
					break;

				last = obj;
				haveCnt++;

				if (obj instanceof RevCommit) {
					RevCommit c = (RevCommit) obj;
					if (oldestTime == 0 || c.getCommitTime() < oldestTime)
						oldestTime = c.getCommitTime();
				}

				if (obj.has(PEER_HAS))
					continue;

				obj.add(PEER_HAS);
				if (obj instanceof RevCommit)
					((RevCommit) obj).carry(PEER_HAS);
				addCommonBase(obj);

				// If both sides have the same object; let the client know.
				//
				switch (multiAck) {
				case OFF:
					if (commonBase.size() == 1) {
						out.writeString(PACKET_ACK + obj.name() + '\n');
					}
					break;
				case CONTINUE:
					out.writeString(PACKET_ACK + obj.name() + " continue\n"); //$NON-NLS-1$
					break;
				case DETAILED:
					out.writeString(PACKET_ACK + obj.name() + " common\n"); //$NON-NLS-1$
					break;
				}
			}
		} finally {
			q.release();
			walk.getObjectReader().setAvoidUnreachableObjects(false);
		}

		int missCnt = peerHas.size() - haveCnt;

		// If we don't have one of the objects but we're also willing to
		// create a pack at this point, let the client know so it stops
		// telling us about its history.
		//
		if (option != Option.WAIT_FOR_DONE) {
			sentReady = shouldGiveUp(peerHas, out, missCnt);
		}

		preUploadHook.onEndNegotiateRound(this, wantAll, haveCnt, missCnt, sentReady);
		peerHas.clear();
		return last;
	}

	private boolean shouldGiveUp(List<ObjectId> peerHas, PacketLineOut out, int missCnt)
			throws IOException {
		boolean readySent = false;
		boolean didOkToGiveUp = false;
		if (0 < missCnt) {
			for (int i = peerHas.size() - 1; i >= 0; i--) {
				ObjectId id = peerHas.get(i);
				if (walk.lookupOrNull(id) == null) {
					didOkToGiveUp = true;
					if (okToGiveUp()) {
						switch (multiAck) {
						case OFF:
							break;
						case CONTINUE:
							out.writeString(
									PACKET_ACK + id.name() + " continue\n"); //$NON-NLS-1$
							break;
						case DETAILED:
							out.writeString(
									PACKET_ACK + id.name() + " ready\n"); //$NON-NLS-1$
							readySent = true;
							break;
						}
					}
					break;
				}
			}
		}

		if (multiAck == MultiAck.DETAILED && !didOkToGiveUp
				&& okToGiveUp()) {
			ObjectId id = peerHas.get(peerHas.size() - 1);
			out.writeString(PACKET_ACK + id.name() + " ready\n"); //$NON-NLS-1$
			readySent = true;
		}

		return readySent;
	}

	private void parseWants(PackStatistics.Accumulator accumulator) throws IOException {
		List<ObjectId> notAdvertisedWants = null;
		for (ObjectId obj : wantIds) {
			if (!advertised.contains(obj)) {
				if (notAdvertisedWants == null)
					notAdvertisedWants = new ArrayList<>();
				notAdvertisedWants.add(obj);
			}
		}
		if (notAdvertisedWants != null) {
			accumulator.notAdvertisedWants = notAdvertisedWants.size();

			Instant startReachabilityChecking = Instant.now();

			requestValidator.checkWants(this, notAdvertisedWants);

			accumulator.reachabilityCheckDuration = Duration
					.between(startReachabilityChecking, Instant.now())
					.toMillis();
		}

		AsyncRevObjectQueue q = walk.parseAny(wantIds, true);
		try {
			RevObject obj;
			while ((obj = q.next()) != null) {
				want(obj);

				if (!(obj instanceof RevCommit))
					obj.add(SATISFIED);
				if (obj instanceof RevTag) {
					obj = walk.peel(obj);
					if (obj instanceof RevCommit)
						want(obj);
				}
			}
			wantIds.clear();
		} catch (MissingObjectException notFound) {
			throw new WantNotValidException(notFound.getObjectId(), notFound);
		} finally {
			q.release();
		}
	}

	private void want(RevObject obj) {
		if (!obj.has(WANT)) {
			obj.add(WANT);
			wantAll.add(obj);
		}
	}

	/**
	 * Validator corresponding to {@link RequestPolicy#ADVERTISED}.
	 *
	 * @since 3.1
	 */
	public static final class AdvertisedRequestValidator
			implements RequestValidator {
		@Override
		public void checkWants(UploadPack up, List<ObjectId> wants)
				throws PackProtocolException, IOException {
			if (!up.isBiDirectionalPipe() || !wants.isEmpty()) {
				new ReachableCommitRequestValidator().checkWants(up, wants);
			}
		}
	}

	/**
	 * Validator corresponding to {@link RequestPolicy#REACHABLE_COMMIT}.
	 *
	 * @since 3.1
	 */
	public static final class ReachableCommitRequestValidator
			implements RequestValidator {
		@Override
		public void checkWants(UploadPack up, List<ObjectId> wants)
				throws PackProtocolException, IOException {
			checkNotAdvertisedWants(up, wants, up.getAdvertisedRefs().values());
		}
	}

	/**
	 * Validator corresponding to {@link RequestPolicy#TIP}.
	 *
	 * @since 3.1
	 */
	public static final class TipRequestValidator implements RequestValidator {
		@Override
		public void checkWants(UploadPack up, List<ObjectId> wants)
				throws PackProtocolException, IOException {
			if (!up.isBiDirectionalPipe())
				new ReachableCommitTipRequestValidator().checkWants(up, wants);
			else if (!wants.isEmpty()) {
				Set<ObjectId> refIds =
						refIdSet(up.getRepository().getRefDatabase().getRefs());
				for (ObjectId obj : wants) {
					if (!refIds.contains(obj))
						throw new WantNotValidException(obj);
				}
			}
		}
	}

	/**
	 * Validator corresponding to {@link RequestPolicy#REACHABLE_COMMIT_TIP}.
	 *
	 * @since 3.1
	 */
	public static final class ReachableCommitTipRequestValidator
			implements RequestValidator {
		@Override
		public void checkWants(UploadPack up, List<ObjectId> wants)
				throws PackProtocolException, IOException {
			checkNotAdvertisedWants(up, wants,
					up.getRepository().getRefDatabase().getRefs());
		}
	}

	/**
	 * Validator corresponding to {@link RequestPolicy#ANY}.
	 *
	 * @since 3.1
	 */
	public static final class AnyRequestValidator implements RequestValidator {
		@Override
		public void checkWants(UploadPack up, List<ObjectId> wants)
				throws PackProtocolException, IOException {
			// All requests are valid.
		}
	}

	private static void checkNotAdvertisedWants(UploadPack up,
			List<ObjectId> notAdvertisedWants, Collection<Ref> visibleRefs)
			throws IOException {

		ObjectReader reader = up.getRevWalk().getObjectReader();
		Set<ObjectId> directlyVisibleObjects = refIdSet(visibleRefs);
		List<ObjectId> nonTipWants = notAdvertisedWants.stream()
				.filter(not(directlyVisibleObjects::contains))
				.collect(Collectors.toList());

		try (RevWalk walk = new RevWalk(reader)) {
			walk.setRetainBody(false);
			// Missing "wants" throw exception here
			List<RevObject> wantsAsObjs = objectIdsToRevObjects(walk,
					nonTipWants);
			List<RevCommit> wantsAsCommits = wantsAsObjs.stream()
					.filter(obj -> obj instanceof RevCommit)
					.map(obj -> (RevCommit) obj)
					.collect(Collectors.toList());
			boolean allWantsAreCommits = wantsAsObjs.size() == wantsAsCommits
					.size();
			boolean repoHasBitmaps = reader.getBitmapIndex() != null;

			if (!allWantsAreCommits) {
				if (!repoHasBitmaps && !up.transferConfig.isAllowFilter()) {
					// Checking unadvertised non-commits without bitmaps
					// requires an expensive manual walk. Use allowFilter as an
					// indication that the server operator is willing to pay
					// this cost. Reject the request otherwise.
					RevObject nonCommit = wantsAsObjs
							.stream()
							.filter(obj -> !(obj instanceof RevCommit))
							.limit(1)
							.collect(Collectors.toList()).get(0);
					throw new WantNotValidException(nonCommit,
							new Exception("Cannot walk without bitmaps")); //$NON-NLS-1$
				}

				try (ObjectWalk objWalk = walk.toObjectWalkWithSameObjects()) {
					Stream<RevObject> startersAsObjs = importantRefsFirst(visibleRefs)
							.map(UploadPack::refToObjectId)
							.map(objId -> objectIdToRevObject(objWalk, objId))
							.filter(Objects::nonNull); // Ignore missing tips

					ObjectReachabilityChecker reachabilityChecker = reader
							.createObjectReachabilityChecker(objWalk);
					Optional<RevObject> unreachable = reachabilityChecker
							.areAllReachable(wantsAsObjs, startersAsObjs);
					if (unreachable.isPresent()) {
						if (!repoHasBitmaps) {
							throw new WantNotValidException(
									unreachable.get(), new Exception(
											"Retry with bitmaps enabled")); //$NON-NLS-1$
						}
						throw new WantNotValidException(unreachable.get());
					}
				}
				return;
			}

			// All wants are commits, we can use ReachabilityChecker
			ReachabilityChecker reachabilityChecker = reader
					.createReachabilityChecker(walk);

			Stream<RevCommit> reachableCommits = importantRefsFirst(visibleRefs)
					.map(UploadPack::refToObjectId)
					.map(objId -> objectIdToRevCommit(walk, objId))
					.filter(Objects::nonNull); // Ignore missing tips

			Optional<RevCommit> unreachable = reachabilityChecker
					.areAllReachable(wantsAsCommits, reachableCommits);
			if (unreachable.isPresent()) {
				throw new WantNotValidException(unreachable.get());
			}

		} catch (MissingObjectException notFound) {
			throw new WantNotValidException(notFound.getObjectId(), notFound);
		}
	}

	private static <T> Predicate<T> not(Predicate<T> t) {
	    return t.negate();
	}

	static Stream<Ref> importantRefsFirst(
			Collection<Ref> visibleRefs) {
		Predicate<Ref> startsWithRefsHeads = ref -> ref.getName()
				.startsWith(Constants.R_HEADS);
		Predicate<Ref> startsWithRefsTags = ref -> ref.getName()
				.startsWith(Constants.R_TAGS);
		Predicate<Ref> allOther = ref -> !startsWithRefsHeads.test(ref)
				&& !startsWithRefsTags.test(ref);

		return Stream.concat(
				visibleRefs.stream().filter(startsWithRefsHeads),
				Stream.concat(
						visibleRefs.stream().filter(startsWithRefsTags),
						visibleRefs.stream().filter(allOther)));
	}

	private static ObjectId refToObjectId(Ref ref) {
		return ref.getObjectId() != null ? ref.getObjectId()
				: ref.getPeeledObjectId();
	}

	/**
	 * Translate an object id to a RevCommit.
	 *
	 * @param walk
	 *            walk on the relevant object storae
	 * @param objectId
	 *            Object Id
	 * @return RevCommit instance or null if the object is missing
	 */
	@Nullable
	private static RevCommit objectIdToRevCommit(RevWalk walk,
			ObjectId objectId) {
		if (objectId == null) {
			return null;
		}

		try {
			return walk.parseCommit(objectId);
		} catch (IOException e) {
			return null;
		}
	}

	/**
	 * Translate an object id to a RevObject.
	 *
	 * @param walk
	 *            walk on the relevant object storage
	 * @param objectId
	 *            Object Id
	 * @return RevObject instance or null if the object is missing
	 */
	@Nullable
	private static RevObject objectIdToRevObject(RevWalk walk,
			ObjectId objectId) {
		if (objectId == null) {
			return null;
		}

		try {
			return walk.parseAny(objectId);
		} catch (IOException e) {
			return null;
		}
	}

	// Resolve the ObjectIds into RevObjects. Any missing object raises an
	// exception
	private static List<RevObject> objectIdsToRevObjects(RevWalk walk,
			Iterable<ObjectId> objectIds)
			throws MissingObjectException, IOException {
		List<RevObject> result = new ArrayList<>();
		for (ObjectId objectId : objectIds) {
			result.add(walk.parseAny(objectId));
		}
		return result;
	}

	private void addCommonBase(RevObject o) {
		if (!o.has(COMMON)) {
			o.add(COMMON);
			commonBase.add(o);
			okToGiveUp = null;
		}
	}

	private boolean okToGiveUp() throws PackProtocolException {
		if (okToGiveUp == null)
			okToGiveUp = Boolean.valueOf(okToGiveUpImp());
		return okToGiveUp.booleanValue();
	}

	private boolean okToGiveUpImp() throws PackProtocolException {
		if (commonBase.isEmpty())
			return false;

		try {
			for (RevObject obj : wantAll) {
				if (!wantSatisfied(obj))
					return false;
			}
			return true;
		} catch (IOException e) {
			throw new PackProtocolException(JGitText.get().internalRevisionError, e);
		}
	}

	private boolean wantSatisfied(RevObject want) throws IOException {
		if (want.has(SATISFIED))
			return true;

		if (((RevCommit) want).getParentCount() == 0) {
			want.add(SATISFIED);
			return true;
		}

		walk.resetRetain(SAVE);
		walk.markStart((RevCommit) want);
		if (oldestTime != 0)
			walk.setRevFilter(CommitTimeRevFilter.after(oldestTime * 1000L));
		for (;;) {
			final RevCommit c = walk.next();
			if (c == null)
				break;
			if (c.has(PEER_HAS)) {
				addCommonBase(c);
				want.add(SATISFIED);
				return true;
			}
		}
		return false;
	}

	/**
	 * Send the requested objects to the client.
	 *
	 * @param accumulator
	 *            where to write statistics about the content of the pack.
	 * @param req
	 *            request in process
	 * @param allTags
	 *            refs to search for annotated tags to include in the pack if
	 *            the {@link GitProtocolConstants#OPTION_INCLUDE_TAG} capability
	 *            was requested.
	 * @param unshallowCommits
	 *            shallow commits on the client that are now becoming unshallow
	 * @param deepenNots
	 *            objects that the client specified using --shallow-exclude
	 * @param pckOut
	 *            output writer
	 * @throws IOException
	 *             if an error occurred while generating or writing the pack.
	 */
	private void sendPack(PackStatistics.Accumulator accumulator,
			FetchRequest req,
			@Nullable Collection<Ref> allTags,
			List<ObjectId> unshallowCommits,
			List<ObjectId> deepenNots,
			PacketLineOut pckOut) throws IOException {
		Set<String> caps = req.getClientCapabilities();
		boolean sideband = caps.contains(OPTION_SIDE_BAND)
				|| caps.contains(OPTION_SIDE_BAND_64K);

		if (sideband) {
			errOut = new SideBandErrorWriter();

			int bufsz = SideBandOutputStream.SMALL_BUF;
			if (req.getClientCapabilities().contains(OPTION_SIDE_BAND_64K)) {
				bufsz = SideBandOutputStream.MAX_BUF;
			}
			OutputStream packOut = new SideBandOutputStream(
					SideBandOutputStream.CH_DATA, bufsz, rawOut);

			ProgressMonitor pm = NullProgressMonitor.INSTANCE;
			if (!req.getClientCapabilities().contains(OPTION_NO_PROGRESS)) {
				msgOut = new SideBandOutputStream(
						SideBandOutputStream.CH_PROGRESS, bufsz, rawOut);
				pm = new SideBandProgressMonitor(msgOut);
			}

			sendPack(pm, pckOut, packOut, req, accumulator, allTags,
					unshallowCommits, deepenNots);
			pckOut.end();
		} else {
			sendPack(NullProgressMonitor.INSTANCE, pckOut, rawOut, req,
					accumulator, allTags, unshallowCommits, deepenNots);
		}
	}

	/**
	 * Send the requested objects to the client.
	 *
	 * @param pm
	 *            progress monitor
	 * @param pckOut
	 *            PacketLineOut that shares the output with packOut
	 * @param packOut
	 *            packfile output
	 * @param req
	 *            request being processed
	 * @param accumulator
	 *            where to write statistics about the content of the pack.
	 * @param allTags
	 *            refs to search for annotated tags to include in the pack if
	 *            the {@link GitProtocolConstants#OPTION_INCLUDE_TAG} capability
	 *            was requested.
	 * @param unshallowCommits
	 *            shallow commits on the client that are now becoming unshallow
	 * @param deepenNots
	 *            objects that the client specified using --shallow-exclude
	 * @throws IOException
	 *             if an error occurred while generating or writing the pack.
	 */
	private void sendPack(ProgressMonitor pm, PacketLineOut pckOut,
			OutputStream packOut, FetchRequest req,
			PackStatistics.Accumulator accumulator,
			@Nullable Collection<Ref> allTags, List<ObjectId> unshallowCommits,
			List<ObjectId> deepenNots) throws IOException {
		if (wantAll.isEmpty()) {
			preUploadHook.onSendPack(this, wantIds, commonBase);
		} else {
			preUploadHook.onSendPack(this, wantAll, commonBase);
		}
		msgOut.flush();

		PackConfig cfg = packConfig;
		if (cfg == null)
			cfg = new PackConfig(db);
		@SuppressWarnings("resource") // PackWriter is referenced in the finally
										// block, and is closed there
		final PackWriter pw = new PackWriter(cfg, walk.getObjectReader(),
				accumulator);
		try {
			pw.setIndexDisabled(true);
			if (req.getFilterSpec().isNoOp()) {
				pw.setUseCachedPacks(true);
			} else {
				pw.setFilterSpec(req.getFilterSpec());
				pw.setUseCachedPacks(false);
			}
			pw.setUseBitmaps(
					req.getDepth() == 0
							&& req.getClientShallowCommits().isEmpty()
							&& req.getFilterSpec().getTreeDepthLimit() == -1);
			pw.setClientShallowCommits(req.getClientShallowCommits());
			pw.setReuseDeltaCommits(true);
			pw.setDeltaBaseAsOffset(
					req.getClientCapabilities().contains(OPTION_OFS_DELTA));
			pw.setThin(req.getClientCapabilities().contains(OPTION_THIN_PACK));
			pw.setReuseValidatingObjects(false);

			// Objects named directly by references go at the beginning
			// of the pack.
			if (commonBase.isEmpty() && refs != null) {
				Set<ObjectId> tagTargets = new HashSet<>();
				for (Ref ref : refs.values()) {
					if (ref.getPeeledObjectId() != null)
						tagTargets.add(ref.getPeeledObjectId());
					else if (ref.getObjectId() == null)
						continue;
					else if (ref.getName().startsWith(Constants.R_HEADS))
						tagTargets.add(ref.getObjectId());
				}
				pw.setTagTargets(tagTargets);
			}

			// Advertised objects and refs are not used from here on and can be
			// cleared.
			advertised = null;
			refs = null;

			RevWalk rw = walk;
			if (req.getDepth() > 0 || req.getDeepenSince() != 0 || !deepenNots.isEmpty()) {
				int walkDepth = req.getDepth() == 0 ? Integer.MAX_VALUE
						: req.getDepth() - 1;
				pw.setShallowPack(req.getDepth(), unshallowCommits);

				// dw borrows the reader from walk which is closed by #close
				@SuppressWarnings("resource")
				DepthWalk.RevWalk dw = new DepthWalk.RevWalk(
						walk.getObjectReader(), walkDepth);
				dw.setDeepenSince(req.getDeepenSince());
				dw.setDeepenNots(deepenNots);
				dw.assumeShallow(req.getClientShallowCommits());
				rw = dw;
			}

			if (wantAll.isEmpty()) {
				pw.preparePack(pm, wantIds, commonBase,
						req.getClientShallowCommits());
			} else {
				walk.reset();

				ObjectWalk ow = rw.toObjectWalkWithSameObjects();
				pw.preparePack(pm, ow, wantAll, commonBase, PackWriter.NONE);
				rw = ow;
			}

			if (req.getClientCapabilities().contains(OPTION_INCLUDE_TAG)
					&& allTags != null) {
				for (Ref ref : allTags) {
					ObjectId objectId = ref.getObjectId();
					if (objectId == null) {
						// skip unborn branch
						continue;
					}

					// If the object was already requested, skip it.
					if (wantAll.isEmpty()) {
						if (wantIds.contains(objectId))
							continue;
					} else {
						RevObject obj = rw.lookupOrNull(objectId);
						if (obj != null && obj.has(WANT))
							continue;
					}

					if (!ref.isPeeled())
						ref = db.getRefDatabase().peel(ref);

					ObjectId peeledId = ref.getPeeledObjectId();
					objectId = ref.getObjectId();
					if (peeledId == null || objectId == null)
						continue;

					if (pw.willInclude(peeledId)) {
						// We don't need to handle parseTag throwing an
						// IncorrectObjectTypeException as we only reach
						// here when ref is an annotated tag
						addTagChain(rw.parseTag(objectId), pw);
					}
				}
			}

			if (pckOut.isUsingSideband()) {
				if (req instanceof FetchV2Request &&
						cachedPackUriProvider != null &&
						!((FetchV2Request) req).getPackfileUriProtocols().isEmpty()) {
					FetchV2Request reqV2 = (FetchV2Request) req;
					pw.setPackfileUriConfig(new PackWriter.PackfileUriConfig(
							pckOut,
							reqV2.getPackfileUriProtocols(),
							cachedPackUriProvider));
				} else {
					// PackWriter will write "packfile-uris\n" and "packfile\n"
					// for us if provided a PackfileUriConfig. In this case, we
					// are not providing a PackfileUriConfig, so we have to
					// write this line ourselves.
					pckOut.writeString(
							GitProtocolConstants.SECTION_PACKFILE + '\n');
				}
			}
			pw.enableSearchForReuseTimeout();
			pw.writePack(pm, NullProgressMonitor.INSTANCE, packOut);

			if (msgOut != NullOutputStream.INSTANCE) {
				String msg = pw.getStatistics().getMessage() + '\n';
				msgOut.write(Constants.encode(msg));
				msgOut.flush();
			}

		} finally {
			statistics = pw.getStatistics();
			if (statistics != null) {
				postUploadHook.onPostUpload(statistics);
			}
			pw.close();
		}
	}

	private static void findSymrefs(
			final RefAdvertiser adv, final Map<String, Ref> refs) {
		Ref head = refs.get(Constants.HEAD);
		if (head != null && head.isSymbolic()) {
			adv.addSymref(Constants.HEAD, head.getLeaf().getName());
		}
	}

	private void addTagChain(
			RevTag tag, PackWriter pw) throws IOException {
		RevObject o = tag;
		do {
			tag = (RevTag) o;
			walk.parseBody(tag);
			if (!pw.willInclude(tag.getId())) {
				pw.addObject(tag);
			}
			o = tag.getObject();
		} while (Constants.OBJ_TAG == o.getType());
	}

	private List<ObjectId> parseDeepenNots(List<String> deepenNots)
			throws IOException {
		List<ObjectId> result = new ArrayList<>();
		for (String s : deepenNots) {
			if (ObjectId.isId(s)) {
				result.add(ObjectId.fromString(s));
			} else {
				Ref ref = findRef(s);
				if (ref == null) {
					throw new PackProtocolException(MessageFormat
							.format(JGitText.get().invalidRefName, s));
				}
				result.add(ref.getObjectId());
			}
		}
		return result;
	}

	private static class ResponseBufferedOutputStream extends OutputStream {
		private final OutputStream rawOut;

		private OutputStream out;

		ResponseBufferedOutputStream(OutputStream rawOut) {
			this.rawOut = rawOut;
			this.out = new ByteArrayOutputStream();
		}

		@Override
		public void write(int b) throws IOException {
			out.write(b);
		}

		@Override
		public void write(byte[] b) throws IOException {
			out.write(b);
		}

		@Override
		public void write(byte[] b, int off, int len) throws IOException {
			out.write(b, off, len);
		}

		@Override
		public void flush() throws IOException {
			out.flush();
		}

		@Override
		public void close() throws IOException {
			out.close();
		}

		void stopBuffering() throws IOException {
			if (out != rawOut) {
				((ByteArrayOutputStream) out).writeTo(rawOut);
				out = rawOut;
			}
		}
	}

	private interface ErrorWriter {
		void writeError(String message) throws IOException;
	}

	private class SideBandErrorWriter implements ErrorWriter {
		@Override
		public void writeError(String message) throws IOException {
			@SuppressWarnings("resource" /* java 7 */)
			SideBandOutputStream err = new SideBandOutputStream(
					SideBandOutputStream.CH_ERROR,
					SideBandOutputStream.SMALL_BUF, requireNonNull(rawOut));
			err.write(Constants.encode(message));
			err.flush();
		}
	}

	private class PackProtocolErrorWriter implements ErrorWriter {
		@Override
		public void writeError(String message) throws IOException {
			new PacketLineOut(requireNonNull(rawOut))
					.writeString(PACKET_ERR + message + '\n');
		}
	}
}<|MERGE_RESOLUTION|>--- conflicted
+++ resolved
@@ -158,11 +158,7 @@
 		 * @param implied
 		 *            the implied policy based on its bitmask.
 		 * @return true if the policy is implied.
-<<<<<<< HEAD
-		 * @since 7.1
-=======
 		 * @since 6.10.1
->>>>>>> b3da1fba
 		 */
 		public boolean implies(RequestPolicy implied) {
 			return (bitmask & implied.bitmask) != 0;
