--- conflicted
+++ resolved
@@ -76,7 +76,6 @@
 import java.util.ArrayList;
 import java.util.Collection;
 import java.util.Collections;
-import java.util.HashMap;
 import java.util.HashSet;
 import java.util.List;
 import java.util.Map;
@@ -828,12 +827,10 @@
 		}
 		if (refs == null) {
 			// Fast path: the advertised refs hook did not set advertised refs.
-			Map<String, Ref> rs = new HashMap<>();
-			for (String p : refPrefixes) {
-				for (Ref r : db.getRefDatabase().getRefsByPrefix(p)) {
-					rs.put(r.getName(), r);
-				}
-			}
+			String[] prefixes = refPrefixes.toArray(new String[0]);
+			Map<String, Ref> rs =
+					db.getRefDatabase().getRefsByPrefix(prefixes).stream()
+						.collect(toMap(Ref::getName, identity(), (a, b) -> b));
 			if (refFilter != RefFilter.DEFAULT) {
 				return refFilter.filter(rs);
 			}
@@ -1001,20 +998,7 @@
 		if (req.getPeel()) {
 			adv.setDerefTags(true);
 		}
-<<<<<<< HEAD
-		Map<String, Ref> refsToSend;
-		if (req.getRefPrefixes().isEmpty()) {
-			refsToSend = getAdvertisedOrDefaultRefs();
-		} else {
-			refsToSend = new HashMap<>();
-			String[] prefixes = req.getRefPrefixes().toArray(new String[0]);
-			for (Ref ref : db.getRefDatabase().getRefsByPrefix(prefixes)) {
-				refsToSend.put(ref.getName(), ref);
-			}
-		}
-=======
 		Map<String, Ref> refsToSend = getFilteredRefs(req.getRefPrefixes());
->>>>>>> d14209e8
 		if (req.getSymrefs()) {
 			findSymrefs(adv, refsToSend);
 		}
@@ -1037,22 +1021,14 @@
 		}
 
 		ProtocolV2Parser parser = new ProtocolV2Parser(transferConfig);
-<<<<<<< HEAD
-		FetchV2Request req = parser.parseFetchRequest(pckIn,
-				db.getRefDatabase());
+		FetchV2Request req = parser.parseFetchRequest(pckIn);
 		currentRequest = req;
-=======
-		FetchV2Request req = parser.parseFetchRequest(pckIn);
->>>>>>> d14209e8
 		rawOut.stopBuffering();
 
 		protocolV2Hook.onFetch(req);
 
 		// TODO(ifrade): Refactor to pass around the Request object, instead of
 		// copying data back to class fields
-<<<<<<< HEAD
-		wantIds = req.getWantIds();
-
 		List<ObjectId> deepenNots = new ArrayList<>();
 		for (String s : req.getDeepenNotRefs()) {
 			Ref ref = db.getRefDatabase().getRef(s);
@@ -1062,16 +1038,7 @@
 			}
 			deepenNots.add(ref.getObjectId());
 		}
-=======
-		options = req.getOptions();
-		clientShallowCommits = req.getClientShallowCommits();
-		depth = req.getDepth();
-		shallowSince = req.getDeepenSince();
-		filterBlobLimit = req.getFilterBlobLimit();
-		deepenNotRefs = req.getDeepenNotRefs();
->>>>>>> d14209e8
-
-		wantIds.addAll(req.getWantsIds());
+
 		Map<String, ObjectId> wantedRefs = new TreeMap<>();
 		for (String refName : req.getWantedRefs()) {
 			Ref ref = getRef(refName);
@@ -1084,9 +1051,11 @@
 				throw new PackProtocolException(MessageFormat
 						.format(JGitText.get().invalidRefName, refName));
 			}
-			wantIds.add(oid);
+			// TODO(ifrade): Avoid mutating the parsed request.
+			req.getWantIds().add(oid);
 			wantedRefs.put(refName, oid);
 		}
+		wantIds = req.getWantIds();
 
 		boolean sectionSent = false;
 		boolean mayHaveShallow = req.getDepth() != 0
