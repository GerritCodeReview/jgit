/*
 * Copyright (C) 2008, Marek Zawirski <marek.zawirski@gmail.com>
 * Copyright (C) 2008, Shawn O. Pearce <spearce@spearce.org>
 * and other copyright owners as documented in the project's IP log.
 *
 * This program and the accompanying materials are made available
 * under the terms of the Eclipse Distribution License v1.0 which
 * accompanies this distribution, is reproduced below, and is
 * available at http://www.eclipse.org/org/documents/edl-v10.php
 *
 * All rights reserved.
 *
 * Redistribution and use in source and binary forms, with or
 * without modification, are permitted provided that the following
 * conditions are met:
 *
 * - Redistributions of source code must retain the above copyright
 *   notice, this list of conditions and the following disclaimer.
 *
 * - Redistributions in binary form must reproduce the above
 *   copyright notice, this list of conditions and the following
 *   disclaimer in the documentation and/or other materials provided
 *   with the distribution.
 *
 * - Neither the name of the Eclipse Foundation, Inc. nor the
 *   names of its contributors may be used to endorse or promote
 *   products derived from this software without specific prior
 *   written permission.
 *
 * THIS SOFTWARE IS PROVIDED BY THE COPYRIGHT HOLDERS AND
 * CONTRIBUTORS "AS IS" AND ANY EXPRESS OR IMPLIED WARRANTIES,
 * INCLUDING, BUT NOT LIMITED TO, THE IMPLIED WARRANTIES
 * OF MERCHANTABILITY AND FITNESS FOR A PARTICULAR PURPOSE
 * ARE DISCLAIMED. IN NO EVENT SHALL THE COPYRIGHT OWNER OR
 * CONTRIBUTORS BE LIABLE FOR ANY DIRECT, INDIRECT, INCIDENTAL,
 * SPECIAL, EXEMPLARY, OR CONSEQUENTIAL DAMAGES (INCLUDING, BUT
 * NOT LIMITED TO, PROCUREMENT OF SUBSTITUTE GOODS OR SERVICES;
 * LOSS OF USE, DATA, OR PROFITS; OR BUSINESS INTERRUPTION) HOWEVER
 * CAUSED AND ON ANY THEORY OF LIABILITY, WHETHER IN CONTRACT,
 * STRICT LIABILITY, OR TORT (INCLUDING NEGLIGENCE OR OTHERWISE)
 * ARISING IN ANY WAY OUT OF THE USE OF THIS SOFTWARE, EVEN IF
 * ADVISED OF THE POSSIBILITY OF SUCH DAMAGE.
 */

package org.eclipse.jgit.transport;

import static org.eclipse.jgit.transport.GitProtocolConstants.CAPABILITY_ATOMIC;

import java.io.IOException;
import java.io.InputStream;
import java.io.OutputStream;
import java.text.MessageFormat;
import java.util.Collection;
import java.util.HashSet;
import java.util.List;
import java.util.Map;
import java.util.Set;

import org.eclipse.jgit.errors.NoRemoteRepositoryException;
import org.eclipse.jgit.errors.NotSupportedException;
import org.eclipse.jgit.errors.PackProtocolException;
import org.eclipse.jgit.errors.TooLargeObjectInPackException;
import org.eclipse.jgit.errors.TooLargePackException;
import org.eclipse.jgit.errors.TransportException;
import org.eclipse.jgit.internal.JGitText;
import org.eclipse.jgit.internal.storage.pack.PackWriter;
import org.eclipse.jgit.lib.ObjectId;
import org.eclipse.jgit.lib.ProgressMonitor;
import org.eclipse.jgit.lib.Ref;
import org.eclipse.jgit.transport.RemoteRefUpdate.Status;

/**
 * Push implementation using the native Git pack transfer service.
 * <p>
 * This is the canonical implementation for transferring objects to the remote
 * repository from the local repository by talking to the 'git-receive-pack'
 * service. Objects are packed on the local side into a pack file and then sent
 * to the remote repository.
 * <p>
 * This connection requires only a bi-directional pipe or socket, and thus is
 * easily wrapped up into a local process pipe, anonymous TCP socket, or a
 * command executed through an SSH tunnel.
 * <p>
 * This implementation honors {@link Transport#isPushThin()} option.
 * <p>
 * Concrete implementations should just call
 * {@link #init(java.io.InputStream, java.io.OutputStream)} and
 * {@link #readAdvertisedRefs()} methods in constructor or before any use. They
 * should also handle resources releasing in {@link #close()} method if needed.
 */
public abstract class BasePackPushConnection extends BasePackConnection implements
		PushConnection {
	/**
	 * The client expects a status report after the server processes the pack.
	 * @since 2.0
	 */
	public static final String CAPABILITY_REPORT_STATUS = GitProtocolConstants.CAPABILITY_REPORT_STATUS;

	/**
	 * The server supports deleting refs.
	 * @since 2.0
	 */
	public static final String CAPABILITY_DELETE_REFS = GitProtocolConstants.CAPABILITY_DELETE_REFS;

	/**
	 * The server supports packs with OFS deltas.
	 * @since 2.0
	 */
	public static final String CAPABILITY_OFS_DELTA = GitProtocolConstants.CAPABILITY_OFS_DELTA;

	/**
	 * The client supports using the 64K side-band for progress messages.
	 * @since 2.0
	 */
	public static final String CAPABILITY_SIDE_BAND_64K = GitProtocolConstants.CAPABILITY_SIDE_BAND_64K;

	/**
	 * The server supports the receiving of push options.
	 * @since 4.5
	 */
	public static final String CAPABILITY_PUSH_OPTIONS = GitProtocolConstants.CAPABILITY_PUSH_OPTIONS;

	private final boolean thinPack;
	private final boolean atomic;

	/** A list of option strings associated with this push. */
	private List<String> pushOptions;

	private boolean capableAtomic;
	private boolean capableDeleteRefs;
	private boolean capableReport;
	private boolean capableSideBand;
	private boolean capableOfsDelta;
	private boolean capablePushOptions;

	private boolean sentCommand;
	private boolean writePack;

	/** Time in milliseconds spent transferring the pack data. */
	private long packTransferTime;

	/**
	 * Create a new connection to push using the native git transport.
	 *
	 * @param packTransport
	 *            the transport.
	 */
	public BasePackPushConnection(final PackTransport packTransport) {
		super(packTransport);
		thinPack = transport.isPushThin();
		atomic = transport.isPushAtomic();
		pushOptions = transport.getPushOptions();
	}

	public void push(final ProgressMonitor monitor,
			final Map<String, RemoteRefUpdate> refUpdates)
			throws TransportException {
		push(monitor, refUpdates, null);
	}

	/**
	 * @since 3.0
	 */
	public void push(final ProgressMonitor monitor,
			final Map<String, RemoteRefUpdate> refUpdates, OutputStream outputStream)
			throws TransportException {
		markStartedOperation();
		doPush(monitor, refUpdates, outputStream);
	}

	@Override
	protected TransportException noRepository() {
		// Sadly we cannot tell the "invalid URI" case from "push not allowed".
		// Opening a fetch connection can help us tell the difference, as any
		// useful repository is going to support fetch if it also would allow
		// push. So if fetch throws NoRemoteRepositoryException we know the
		// URI is wrong. Otherwise we can correctly state push isn't allowed
		// as the fetch connection opened successfully.
		//
		try {
			transport.openFetch().close();
		} catch (NotSupportedException e) {
			// Fall through.
		} catch (NoRemoteRepositoryException e) {
			// Fetch concluded the repository doesn't exist.
			//
			return e;
		} catch (TransportException e) {
			// Fall through.
		}
		return new TransportException(uri, JGitText.get().pushNotPermitted);
	}

	/**
	 * Push one or more objects and update the remote repository.
	 *
	 * @param monitor
	 *            progress monitor to receive status updates.
	 * @param refUpdates
	 *            update commands to be applied to the remote repository.
	 * @param outputStream
	 *            output stream to write sideband messages to
	 * @throws TransportException
	 *             if any exception occurs.
	 * @since 3.0
	 */
	protected void doPush(final ProgressMonitor monitor,
			final Map<String, RemoteRefUpdate> refUpdates,
			OutputStream outputStream) throws TransportException {
		try {
			writeCommands(refUpdates.values(), monitor, outputStream);

			if (pushOptions != null && capablePushOptions)
				transmitOptions();
			if (writePack)
				writePack(refUpdates, monitor);
			if (sentCommand) {
				if (capableReport)
					readStatusReport(refUpdates);
				if (capableSideBand) {
					// Ensure the data channel is at EOF, so we know we have
					// read all side-band data from all channels and have a
					// complete copy of the messages (if any) buffered from
					// the other data channels.
					//
					int b = in.read();
					if (0 <= b)
						throw new TransportException(uri, MessageFormat.format(
								JGitText.get().expectedEOFReceived,
								Character.valueOf((char) b)));
				}
			}
		} catch (TransportException e) {
			throw e;
		} catch (Exception e) {
			throw new TransportException(uri, e.getMessage(), e);
		} finally {
			close();
		}
	}

	private void writeCommands(final Collection<RemoteRefUpdate> refUpdates,
			final ProgressMonitor monitor, OutputStream outputStream) throws IOException {
		final String capabilities = enableCapabilities(monitor, outputStream);
		if (atomic && !capableAtomic) {
			throw new TransportException(uri,
					JGitText.get().atomicPushNotSupported);
		}

		if (pushOptions != null && !capablePushOptions) {
			throw new TransportException(uri,
					MessageFormat.format(JGitText.get().pushOptionsNotSupported,
							pushOptions.toString()));
		}

		for (final RemoteRefUpdate rru : refUpdates) {
			if (!capableDeleteRefs && rru.isDelete()) {
				rru.setStatus(Status.REJECTED_NODELETE);
				continue;
			}

			final StringBuilder sb = new StringBuilder();
			ObjectId oldId = rru.getExpectedOldObjectId();
			if (oldId == null) {
				final Ref advertised = getRef(rru.getRemoteName());
				oldId = advertised != null ? advertised.getObjectId() : null;
				if (oldId == null) {
					oldId = ObjectId.zeroId();
				}
			}
			sb.append(oldId.name());
			sb.append(' ');
			sb.append(rru.getNewObjectId().name());
			sb.append(' ');
			sb.append(rru.getRemoteName());
			if (!sentCommand) {
				sentCommand = true;
				sb.append(capabilities);
			}

			pckOut.writeString(sb.toString());
			rru.setStatus(Status.AWAITING_REPORT);
			if (!rru.isDelete())
				writePack = true;
		}

		if (monitor.isCancelled())
			throw new TransportException(uri, JGitText.get().pushCancelled);
		pckOut.end();
		outNeedsEnd = false;
	}

	private void transmitOptions() throws IOException {
		for (final String pushOption : pushOptions) {
			pckOut.writeString(pushOption);
		}

		pckOut.end();
	}

	private String enableCapabilities(final ProgressMonitor monitor,
			OutputStream outputStream) {
		final StringBuilder line = new StringBuilder();
		if (atomic)
			capableAtomic = wantCapability(line, CAPABILITY_ATOMIC);
		capableReport = wantCapability(line, CAPABILITY_REPORT_STATUS);
		capableDeleteRefs = wantCapability(line, CAPABILITY_DELETE_REFS);
		capableOfsDelta = wantCapability(line, CAPABILITY_OFS_DELTA);

		if (pushOptions != null)
			capablePushOptions = wantCapability(line, CAPABILITY_PUSH_OPTIONS);

		capableSideBand = wantCapability(line, CAPABILITY_SIDE_BAND_64K);
		if (capableSideBand) {
			in = new SideBandInputStream(in, monitor, getMessageWriter(),
					outputStream);
			pckIn = new PacketLineIn(in);
		}
		addUserAgentCapability(line);

		if (line.length() > 0)
			line.setCharAt(0, '\0');
		return line.toString();
	}

	private void writePack(final Map<String, RemoteRefUpdate> refUpdates,
			final ProgressMonitor monitor) throws IOException {
		Set<ObjectId> remoteObjects = new HashSet<ObjectId>();
		Set<ObjectId> newObjects = new HashSet<ObjectId>();

		try (final PackWriter writer = new PackWriter(transport.getPackConfig(),
				local.newObjectReader())) {

			for (final Ref r : getRefs()) {
				// only add objects that we actually have
				ObjectId oid = r.getObjectId();
				if (local.hasObject(oid))
					remoteObjects.add(oid);
			}
			remoteObjects.addAll(additionalHaves);
			for (final RemoteRefUpdate r : refUpdates.values()) {
				if (!ObjectId.zeroId().equals(r.getNewObjectId()))
					newObjects.add(r.getNewObjectId());
			}

			writer.setIndexDisabled(true);
			writer.setUseCachedPacks(true);
			writer.setUseBitmaps(true);
			writer.setThin(thinPack);
			writer.setReuseValidatingObjects(false);
			writer.setDeltaBaseAsOffset(capableOfsDelta);
			writer.preparePack(monitor, newObjects, remoteObjects);

			OutputStream packOut = out;
			if (capableSideBand) {
				packOut = new CheckingSideBandOutputStream(in, out);
			}
			writer.writePack(monitor, monitor, packOut);

			packTransferTime = writer.getStatistics().getTimeWriting();
		}
	}

	private void readStatusReport(final Map<String, RemoteRefUpdate> refUpdates)
			throws IOException {
		final String unpackLine = readStringLongTimeout();
		if (!unpackLine.startsWith("unpack ")) //$NON-NLS-1$
			throw new PackProtocolException(uri, MessageFormat.format(JGitText.get().unexpectedReportLine, unpackLine));
		final String unpackStatus = unpackLine.substring("unpack ".length()); //$NON-NLS-1$
		if (unpackStatus.startsWith("error Pack exceeds the limit of")) {//$NON-NLS-1$
			throw new TooLargePackException(uri,
					unpackStatus.substring("error ".length())); //$NON-NLS-1$
		} else if (unpackStatus.startsWith("error Object too large")) {//$NON-NLS-1$
			throw new TooLargeObjectInPackException(uri,
					unpackStatus.substring("error ".length())); //$NON-NLS-1$
		} else if (!unpackStatus.equals("ok")) { //$NON-NLS-1$
			throw new TransportException(uri, MessageFormat.format(
					JGitText.get().errorOccurredDuringUnpackingOnTheRemoteEnd, unpackStatus));
		}

		String refLine;
		while ((refLine = pckIn.readString()) != PacketLineIn.END) {
			boolean ok = false;
			int refNameEnd = -1;
			if (refLine.startsWith("ok ")) { //$NON-NLS-1$
				ok = true;
				refNameEnd = refLine.length();
			} else if (refLine.startsWith("ng ")) { //$NON-NLS-1$
				ok = false;
				refNameEnd = refLine.indexOf(" ", 3); //$NON-NLS-1$
			}
			if (refNameEnd == -1)
				throw new PackProtocolException(MessageFormat.format(JGitText.get().unexpectedReportLine2
						, uri, refLine));
			final String refName = refLine.substring(3, refNameEnd);
			final String message = (ok ? null : refLine
					.substring(refNameEnd + 1));

			final RemoteRefUpdate rru = refUpdates.get(refName);
			if (rru == null)
				throw new PackProtocolException(MessageFormat.format(JGitText.get().unexpectedRefReport, uri, refName));
			if (ok) {
				rru.setStatus(Status.OK);
			} else {
				rru.setStatus(Status.REJECTED_OTHER_REASON);
				rru.setMessage(message);
			}
		}
		for (final RemoteRefUpdate rru : refUpdates.values()) {
			if (rru.getStatus() == Status.AWAITING_REPORT)
				throw new PackProtocolException(MessageFormat.format(
						JGitText.get().expectedReportForRefNotReceived , uri, rru.getRemoteName()));
		}
	}

	private String readStringLongTimeout() throws IOException {
		if (timeoutIn == null)
			return pckIn.readString();

		// The remote side may need a lot of time to choke down the pack
		// we just sent them. There may be many deltas that need to be
		// resolved by the remote. Its hard to say how long the other
		// end is going to be silent. Taking 10x the configured timeout
		// or the time spent transferring the pack, whichever is larger,
		// gives the other side some reasonable window to process the data,
		// but this is just a wild guess.
		//
		final int oldTimeout = timeoutIn.getTimeout();
		final int sendTime = (int) Math.min(packTransferTime, 28800000L);
		try {
			int timeout = 10 * Math.max(sendTime, oldTimeout);
			timeoutIn.setTimeout((timeout < 0) ? Integer.MAX_VALUE : timeout);
			return pckIn.readString();
		} finally {
			timeoutIn.setTimeout(oldTimeout);
		}
	}

<<<<<<< HEAD
	/**
	 * Gets the list of option strings associated with this push.
	 *
	 * @return pushOptions
	 */
	public List<String> getPushOptions() {
		return pushOptions;

=======
>>>>>>> 60ca9379
	private static class CheckingSideBandOutputStream extends OutputStream {
		private final InputStream in;
		private final OutputStream out;

		CheckingSideBandOutputStream(InputStream in, OutputStream out) {
			this.in = in;
			this.out = out;
		}

		@Override
		public void write(int b) throws IOException {
			write(new byte[] { (byte) b });
		}

		@Override
		public void write(byte[] buf, int ptr, int cnt) throws IOException {
			try {
				out.write(buf, ptr, cnt);
			} catch (IOException e) {
				throw checkError(e);
			}
		}

		@Override
		public void flush() throws IOException {
			try {
				out.flush();
			} catch (IOException e) {
				throw checkError(e);
			}
		}

		private IOException checkError(IOException e1) {
			try {
				in.read();
			} catch (TransportException e2) {
				return e2;
			} catch (IOException e2) {
				return e1;
			}
			return e1;
		}
	}
}<|MERGE_RESOLUTION|>--- conflicted
+++ resolved
@@ -436,7 +436,6 @@
 		}
 	}
 
-<<<<<<< HEAD
 	/**
 	 * Gets the list of option strings associated with this push.
 	 *
@@ -445,8 +444,6 @@
 	public List<String> getPushOptions() {
 		return pushOptions;
 
-=======
->>>>>>> 60ca9379
 	private static class CheckingSideBandOutputStream extends OutputStream {
 		private final InputStream in;
 		private final OutputStream out;
