/*
 * Copyright (C) 2010, 2013 Sasa Zivkov <sasa.zivkov@sap.com>
 * Copyright (C) 2012, 2021 Research In Motion Limited and others
 *
 * This program and the accompanying materials are made available under the
 * terms of the Eclipse Distribution License v. 1.0 which is available at
 * https://www.eclipse.org/org/documents/edl-v10.php.
 *
 * SPDX-License-Identifier: BSD-3-Clause
 */

package org.eclipse.jgit.internal;

import org.eclipse.jgit.nls.NLS;
import org.eclipse.jgit.nls.TranslationBundle;

/**
 * Translation bundle for JGit core
 */
public class JGitText extends TranslationBundle {

	/**
	 * Get an instance of this translation bundle
	 *
	 * @return an instance of this translation bundle
	 */
	public static JGitText get() {
		return NLS.getBundleFor(JGitText.class);
	}

	// @formatter:off
	/***/ public String abbreviationLengthMustBeNonNegative;
	/***/ public String abortingRebase;
	/***/ public String abortingRebaseFailed;
	/***/ public String abortingRebaseFailedNoOrigHead;
	/***/ public String advertisementCameBefore;
	/***/ public String advertisementOfCameBefore;
	/***/ public String amazonS3ActionFailed;
	/***/ public String amazonS3ActionFailedGivingUp;
	/***/ public String ambiguousObjectAbbreviation;
	/***/ public String aNewObjectIdIsRequired;
	/***/ public String anExceptionOccurredWhileTryingToAddTheIdOfHEAD;
	/***/ public String anSSHSessionHasBeenAlreadyCreated;
	/***/ public String applyingCommit;
	/***/ public String archiveFormatAlreadyAbsent;
	/***/ public String archiveFormatAlreadyRegistered;
	/***/ public String argumentIsNotAValidCommentString;
	/***/ public String assumeAtomicCreateNewFile;
	/***/ public String atLeastOnePathIsRequired;
	/***/ public String atLeastOnePatternIsRequired;
	/***/ public String atLeastTwoFiltersNeeded;
	/***/ public String atomicPushNotSupported;
	/***/ public String atomicRefUpdatesNotSupported;
	/***/ public String atomicSymRefNotSupported;
	/***/ public String authenticationNotSupported;
	/***/ public String badBase64InputCharacterAt;
	/***/ public String badEntryDelimiter;
	/***/ public String badEntryName;
	/***/ public String badEscape;
	/***/ public String badGroupHeader;
	/***/ public String badObjectType;
	/***/ public String badRef;
	/***/ public String badSectionEntry;
	/***/ public String badShallowLine;
	/***/ public String bareRepositoryNoWorkdirAndIndex;
	/***/ public String baseLengthIncorrect;
	/***/ public String bitmapMissingObject;
	/***/ public String bitmapsMustBePrepared;
	/***/ public String blameNotCommittedYet;
	/***/ public String blockLimitNotMultipleOfBlockSize;
	/***/ public String blockLimitNotPositive;
	/***/ public String blockSizeNotPowerOf2;
	/***/ public String bothRefTargetsMustNotBeNull;
	/***/ public String branchNameInvalid;
	/***/ public String buildingBitmaps;
	/***/ public String cachedPacksPreventsIndexCreation;
	/***/ public String cachedPacksPreventsListingObjects;
	/***/ public String cannotAccessLastModifiedForSafeDeletion;
	/***/ public String cannotBeCombined;
	/***/ public String cannotBeRecursiveWhenTreesAreIncluded;
	/***/ public String cannotChangeActionOnComment;
	/***/ public String cannotCheckoutFromUnbornBranch;
	/***/ public String cannotCheckoutOursSwitchBranch;
	/***/ public String cannotCombineSquashWithNoff;
	/***/ public String cannotCombineTopoSortWithTopoKeepBranchTogetherSort;
	/***/ public String cannotCombineTreeFilterWithRevFilter;
	/***/ public String cannotCommitOnARepoWithState;
	/***/ public String cannotCommitWriteTo;
	/***/ public String cannotConnectPipes;
	/***/ public String cannotConvertScriptToText;
	/***/ public String cannotCreateConfig;
	/***/ public String cannotCreateDirectory;
	/***/ public String cannotCreateHEAD;
	/***/ public String cannotCreateIndexfile;
	/***/ public String cannotCreateTempDir;
	/***/ public String cannotDeleteCheckedOutBranch;
	/***/ public String cannotDeleteFile;
	/***/ public String cannotDeleteObjectsPath;
	/***/ public String cannotDetermineProxyFor;
	/***/ public String cannotDownload;
	/***/ public String cannotEnterObjectsPath;
	/***/ public String cannotEnterPathFromParent;
	/***/ public String cannotExecute;
	/***/ public String cannotFindMergeBaseUsingFirstParent;
	/***/ public String cannotGet;
	/***/ public String cannotGetObjectsPath;
	/***/ public String cannotListObjectsPath;
	/***/ public String cannotListPackPath;
	/***/ public String cannotListRefs;
	/***/ public String cannotLock;
	/***/ public String cannotLockPackIn;
	/***/ public String cannotMatchOnEmptyString;
	/***/ public String cannotMkdirObjectPath;
	/***/ public String cannotMoveIndexTo;
	/***/ public String cannotMovePackTo;
	/***/ public String cannotOpenService;
	/***/ public String cannotParseDate;
	/***/ public String cannotParseGitURIish;
	/***/ public String cannotPullOnARepoWithState;
	/***/ public String cannotRead;
	/***/ public String cannotReadBackDelta;
	/***/ public String cannotReadBlob;
	/***/ public String cannotReadCommit;
	/***/ public String cannotReadFile;
	/***/ public String cannotReadHEAD;
	/***/ public String cannotReadIndex;
	/***/ public String cannotReadObject;
	/***/ public String cannotReadObjectsPath;
	/***/ public String cannotReadTree;
	/***/ public String cannotRebaseWithoutCurrentHead;
	/***/ public String cannotSaveConfig;
	/***/ public String cannotSquashFixupWithoutPreviousCommit;
	/***/ public String cannotStoreObjects;
	/***/ public String cannotResolveUniquelyAbbrevObjectId;
	/***/ public String cannotUpdateUnbornBranch;
	/***/ public String cannotWriteObjectsPath;
	/***/ public String canOnlyCherryPickCommitsWithOneParent;
	/***/ public String canOnlyRevertCommitsWithOneParent;
	/***/ public String commitDoesNotHaveGivenParent;
	/***/ public String cantFindObjectInReversePackIndexForTheSpecifiedOffset;
	/***/ public String channelMustBeInRange1_255;
	/***/ public String characterClassIsNotSupported;
	/***/ public String checkingOutFiles;
	/***/ public String checkoutConflictWithFile;
	/***/ public String checkoutConflictWithFiles;
	/***/ public String checkoutUnexpectedResult;
	/***/ public String classCastNotA;
	/***/ public String cloneNonEmptyDirectory;
	/***/ public String closeLockTokenFailed;
	/***/ public String closed;
	/***/ public String collisionOn;
	/***/ public String commandClosedStderrButDidntExit;
	/***/ public String commandRejectedByHook;
	/***/ public String commandWasCalledInTheWrongState;
	/***/ public String commitMessageNotSpecified;
	/***/ public String commitOnRepoWithoutHEADCurrentlyNotSupported;
	/***/ public String commitAmendOnInitialNotPossible;
	/***/ public String commitsHaveAlreadyBeenMarkedAsStart;
	/***/ public String compressingObjects;
	/***/ public String configSubsectionContainsNewline;
	/***/ public String configSubsectionContainsNullByte;
	/***/ public String configValueContainsNullByte;
	/***/ public String configHandleIsStale;
	/***/ public String configHandleMayBeLocked;
	/***/ public String connectionFailed;
	/***/ public String connectionTimeOut;
	/***/ public String contextMustBeNonNegative;
	/***/ public String corruptionDetectedReReadingAt;
	/***/ public String corruptObjectBadDate;
	/***/ public String corruptObjectBadEmail;
	/***/ public String corruptObjectBadStream;
	/***/ public String corruptObjectBadTimezone;
	/***/ public String corruptObjectDuplicateEntryNames;
	/***/ public String corruptObjectGarbageAfterSize;
	/***/ public String corruptObjectIncorrectLength;
	/***/ public String corruptObjectIncorrectSorting;
	/***/ public String corruptObjectInvalidModeChar;
	/***/ public String corruptObjectInvalidModeStartsZero;
	/***/ public String corruptObjectInvalidMode2;
	/***/ public String corruptObjectInvalidMode3;
	/***/ public String corruptObjectInvalidName;
	/***/ public String corruptObjectInvalidNameAux;
	/***/ public String corruptObjectInvalidNameCon;
	/***/ public String corruptObjectInvalidNameCom;
	/***/ public String corruptObjectInvalidNameEnd;
	/***/ public String corruptObjectInvalidNameIgnorableUnicode;
	/***/ public String corruptObjectInvalidNameInvalidUtf8;
	/***/ public String corruptObjectInvalidNameLpt;
	/***/ public String corruptObjectInvalidNameNul;
	/***/ public String corruptObjectInvalidNamePrn;
	/***/ public String corruptObjectInvalidObject;
	/***/ public String corruptObjectInvalidParent;
	/***/ public String corruptObjectInvalidTree;
	/***/ public String corruptObjectInvalidType;
	/***/ public String corruptObjectInvalidType2;
	/***/ public String corruptObjectMissingEmail;
	/***/ public String corruptObjectNameContainsByte;
	/***/ public String corruptObjectNameContainsChar;
	/***/ public String corruptObjectNameContainsNullByte;
	/***/ public String corruptObjectNameContainsSlash;
	/***/ public String corruptObjectNameDot;
	/***/ public String corruptObjectNameDotDot;
	/***/ public String corruptObjectNameZeroLength;
	/***/ public String corruptObjectNegativeSize;
	/***/ public String corruptObjectNoAuthor;
	/***/ public String corruptObjectNoCommitter;
	/***/ public String corruptObjectNoHeader;
	/***/ public String corruptObjectNoObjectHeader;
	/***/ public String corruptObjectNoTagHeader;
	/***/ public String corruptObjectNotreeHeader;
	/***/ public String corruptObjectNoTypeHeader;
	/***/ public String corruptObjectPackfileChecksumIncorrect;
	/***/ public String corruptObjectTruncatedInMode;
	/***/ public String corruptObjectTruncatedInName;
	/***/ public String corruptObjectTruncatedInObjectId;
	/***/ public String corruptObjectZeroId;
	/***/ public String corruptPack;
	/***/ public String corruptUseCnt;
	/***/ public String couldNotFindTabInLine;
	/***/ public String couldNotFindSixTabsInLine;
	/***/ public String couldNotGetAdvertisedRef;
	/***/ public String couldNotGetRepoStatistics;
	/***/ public String couldNotLockHEAD;
	/***/ public String couldNotPersistCookies;
	/***/ public String couldNotReadCookieFile;
	/***/ public String couldNotReadIndexInOneGo;
	/***/ public String couldNotReadObjectWhileParsingCommit;
	/***/ public String couldNotRewindToUpstreamCommit;
	/***/ public String couldNotURLEncodeToUTF8;
	/***/ public String countingObjects;
	/***/ public String createBranchFailedUnknownReason;
	/***/ public String createBranchUnexpectedResult;
	/***/ public String createNewFileFailed;
	/***/ public String createRequiresZeroOldId;
	/***/ public String credentialPassword;
	/***/ public String credentialPassphrase;
	/***/ public String credentialUsername;
	/***/ public String daemonAlreadyRunning;
	/***/ public String daysAgo;
	/***/ public String deepenNotWithDeepen;
	/***/ public String deepenSinceWithDeepen;
	/***/ public String deleteBranchUnexpectedResult;
	/***/ public String deleteFileFailed;
	/***/ public String deletedOrphanInPackDir;
	/***/ public String deleteRequiresZeroNewId;
	/***/ public String deleteTagUnexpectedResult;
	/***/ public String deletingNotSupported;
	/***/ public String destinationIsNotAWildcard;
	/***/ public String detachedHeadDetected;
	/***/ public String dirCacheDoesNotHaveABackingFile;
	/***/ public String dirCacheFileIsNotLocked;
	/***/ public String dirCacheIsNotLocked;
	/***/ public String DIRCChecksumMismatch;
	/***/ public String DIRCCorruptLength;
	/***/ public String DIRCCorruptLengthFirst;
	/***/ public String DIRCExtensionIsTooLargeAt;
	/***/ public String DIRCExtensionNotSupportedByThisVersion;
	/***/ public String DIRCHasTooManyEntries;
	/***/ public String DIRCUnrecognizedExtendedFlags;
	/***/ public String downloadCancelled;
	/***/ public String downloadCancelledDuringIndexing;
	/***/ public String duplicateAdvertisementsOf;
	/***/ public String duplicateRef;
	/***/ public String duplicateRemoteRefUpdateIsIllegal;
	/***/ public String duplicateStagesNotAllowed;
	/***/ public String eitherGitDirOrWorkTreeRequired;
	/***/ public String emptyCommit;
	/***/ public String emptyPathNotPermitted;
	/***/ public String emptyRef;
	/***/ public String encryptionError;
	/***/ public String encryptionOnlyPBE;
	/***/ public String endOfFileInEscape;
	/***/ public String entryNotFoundByPath;
	/***/ public String enumValueNotSupported0;
	/***/ public String enumValueNotSupported2;
	/***/ public String enumValueNotSupported3;
	/***/ public String enumValuesNotAvailable;
	/***/ public String errorInPackedRefs;
	/***/ public String errorInvalidProtocolWantedOldNewRef;
	/***/ public String errorListing;
	/***/ public String errorOccurredDuringUnpackingOnTheRemoteEnd;
	/***/ public String errorReadingInfoRefs;
	/***/ public String exceptionCaughtDuringExecutionOfHook;
	/***/ public String exceptionCaughtDuringExecutionOfAddCommand;
	/***/ public String exceptionCaughtDuringExecutionOfArchiveCommand;
	/***/ public String exceptionCaughtDuringExecutionOfCherryPickCommand;
	/***/ public String exceptionCaughtDuringExecutionOfCommand;
	/***/ public String exceptionCaughtDuringExecutionOfCommitCommand;
	/***/ public String exceptionCaughtDuringExecutionOfFetchCommand;
	/***/ public String exceptionCaughtDuringExecutionOfLsRemoteCommand;
	/***/ public String exceptionCaughtDuringExecutionOfMergeCommand;
	/***/ public String exceptionCaughtDuringExecutionOfPullCommand;
	/***/ public String exceptionCaughtDuringExecutionOfPushCommand;
	/***/ public String exceptionCaughtDuringExecutionOfResetCommand;
	/***/ public String exceptionCaughtDuringExecutionOfRevertCommand;
	/***/ public String exceptionCaughtDuringExecutionOfRmCommand;
	/***/ public String exceptionCaughtDuringExecutionOfTagCommand;
	/***/ public String exceptionHookExecutionInterrupted;
	/***/ public String exceptionOccurredDuringAddingOfOptionToALogCommand;
	/***/ public String exceptionOccurredDuringReadingOfGIT_DIR;
	/***/ public String exceptionWhileFindingUserHome;
	/***/ public String exceptionWhileReadingPack;
	/***/ public String expectedACKNAKFoundEOF;
	/***/ public String expectedACKNAKGot;
	/***/ public String expectedBooleanStringValue;
	/***/ public String expectedCharacterEncodingGuesses;
	/***/ public String expectedDirectoryNotSubmodule;
	/***/ public String expectedEOFReceived;
	/***/ public String expectedGot;
	/***/ public String expectedLessThanGot;
	/***/ public String expectedPktLineWithService;
	/***/ public String expectedReceivedContentType;
	/***/ public String expectedReportForRefNotReceived;
	/***/ public String failedAtomicFileCreation;
	/***/ public String failedCreateLockFile;
	/***/ public String failedReadHttpsProtocols;
	/***/ public String failedToDetermineFilterDefinition;
	/***/ public String failedToConvert;
	/***/ public String failedUpdatingRefs;
	/***/ public String failureDueToOneOfTheFollowing;
	/***/ public String failureUpdatingFETCH_HEAD;
	/***/ public String failureUpdatingTrackingRef;
	/***/ public String fileAlreadyExists;
	/***/ public String fileCannotBeDeleted;
	/***/ public String fileIsTooLarge;
	/***/ public String fileModeNotSetForPath;
	/***/ public String filterExecutionFailed;
	/***/ public String filterExecutionFailedRc;
	/***/ public String filterRequiresCapability;
	/***/ public String findingGarbage;
	/***/ public String flagIsDisposed;
	/***/ public String flagNotFromThis;
	/***/ public String flagsAlreadyCreated;
	/***/ public String funnyRefname;
	/***/ public String gcFailed;
	/***/ public String gcTooManyUnpruned;
	/***/ public String headRequiredToStash;
	/***/ public String hoursAgo;
	/***/ public String httpConfigCannotNormalizeURL;
	/***/ public String httpConfigInvalidURL;
	/***/ public String hugeIndexesAreNotSupportedByJgitYet;
	/***/ public String hunkBelongsToAnotherFile;
	/***/ public String hunkDisconnectedFromFile;
	/***/ public String hunkHeaderDoesNotMatchBodyLineCountOf;
	/***/ public String illegalArgumentNotA;
	/***/ public String illegalCombinationOfArguments;
	/***/ public String illegalHookName;
	/***/ public String illegalPackingPhase;
	/***/ public String incorrectHashFor;
	/***/ public String incorrectOBJECT_ID_LENGTH;
	/***/ public String indexFileCorruptedNegativeBucketCount;
	/***/ public String indexFileIsTooLargeForJgit;
	/***/ public String indexNumbersNotIncreasing;
	/***/ public String indexWriteException;
	/***/ public String initFailedBareRepoDifferentDirs;
	/***/ public String initFailedDirIsNoDirectory;
	/***/ public String initFailedGitDirIsNoDirectory;
	/***/ public String initFailedNonBareRepoSameDirs;
	/***/ public String inMemoryBufferLimitExceeded;
	/***/ public String inputDidntMatchLength;
	/***/ public String inputStreamMustSupportMark;
	/***/ public String integerValueOutOfRange;
	/***/ public String internalRevisionError;
	/***/ public String internalServerError;
	/***/ public String interruptedWriting;
	/***/ public String inTheFuture;
	/***/ public String invalidAdvertisementOf;
	/***/ public String invalidAncestryLength;
	/***/ public String invalidBooleanValue;
	/***/ public String invalidChannel;
	/***/ public String invalidCommitParentNumber;
	/***/ public String invalidDepth;
	/***/ public String invalidEncryption;
	/***/ public String invalidExpandWildcard;
	/***/ public String invalidFilter;
	/***/ public String invalidGitdirRef;
	/***/ public String invalidGitModules;
	/***/ public String invalidGitType;
	/***/ public String invalidHexString;
	/***/ public String invalidHomeDirectory;
	/***/ public String invalidHooksPath;
	/***/ public String invalidId;
	/***/ public String invalidId0;
	/***/ public String invalidIdLength;
	/***/ public String invalidIgnoreParamSubmodule;
	/***/ public String invalidIgnoreRule;
	/***/ public String invalidIntegerValue;
	/***/ public String invalidKey;
	/***/ public String invalidLineInConfigFile;
	/***/ public String invalidLineInConfigFileWithParam;
	/***/ public String invalidModeFor;
	/***/ public String invalidModeForPath;
	/***/ public String invalidNameContainsDotDot;
	/***/ public String invalidObject;
	/***/ public String invalidOldIdSent;
	/***/ public String invalidPacketLineHeader;
	/***/ public String invalidPath;
	/***/ public String invalidPurgeFactor;
	/***/ public String invalidRedirectLocation;
	/***/ public String invalidRefAdvertisementLine;
	/***/ public String invalidReflogRevision;
	/***/ public String invalidRefName;
	/***/ public String invalidReftableBlock;
	/***/ public String invalidReftableCRC;
	/***/ public String invalidReftableFile;
	/***/ public String invalidRemote;
	/***/ public String invalidShallowObject;
	/***/ public String invalidStageForPath;
	/***/ public String invalidSystemProperty;
	/***/ public String invalidTagOption;
	/***/ public String invalidTimeout;
	/***/ public String invalidTimestamp;
	/***/ public String invalidTimeUnitValue2;
	/***/ public String invalidTimeUnitValue3;
	/***/ public String invalidTreeZeroLengthName;
	/***/ public String invalidURL;
	/***/ public String invalidWildcards;
	/***/ public String invalidRefSpec;
	/***/ public String invalidRepositoryStateNoHead;
	/***/ public String invalidWindowSize;
	/***/ public String isAStaticFlagAndHasNorevWalkInstance;
	/***/ public String JRELacksMD5Implementation;
	/***/ public String kNotInRange;
	/***/ public String largeObjectExceedsByteArray;
	/***/ public String largeObjectExceedsLimit;
	/***/ public String largeObjectException;
	/***/ public String largeObjectOutOfMemory;
	/***/ public String lengthExceedsMaximumArraySize;
	/***/ public String lfsHookConflict;
	/***/ public String listingAlternates;
	/***/ public String listingPacks;
	/***/ public String localObjectsIncomplete;
	/***/ public String localRefIsMissingObjects;
	/***/ public String localRepository;
	/***/ public String lockCountMustBeGreaterOrEqual1;
	/***/ public String lockAlreadyHeld;
	/***/ public String lockError;
	/***/ public String lockFailedRetry;
	/***/ public String lockOnNotClosed;
	/***/ public String lockOnNotHeld;
<<<<<<< HEAD
=======
	/***/ public String lockStreamClosed;
	/***/ public String lockStreamMultiple;
>>>>>>> f2e5bace
	/***/ public String logInconsistentFiletimeDiff;
	/***/ public String logLargerFiletimeDiff;
	/***/ public String logSmallerFiletime;
	/***/ public String logXDGConfigHomeInvalid;
	/***/ public String maxCountMustBeNonNegative;
	/***/ public String mergeConflictOnNonNoteEntries;
	/***/ public String mergeConflictOnNotes;
	/***/ public String mergeStrategyAlreadyExistsAsDefault;
	/***/ public String mergeStrategyDoesNotSupportHeads;
	/***/ public String mergeUsingStrategyResultedInDescription;
	/***/ public String mergeRecursiveConflictsWhenMergingCommonAncestors;
	/***/ public String mergeRecursiveTooManyMergeBasesFor;
	/***/ public String messageAndTaggerNotAllowedInUnannotatedTags;
	/***/ public String minutesAgo;
	/***/ public String mismatchOffset;
	/***/ public String mismatchCRC;
	/***/ public String missingAccesskey;
	/***/ public String missingConfigurationForKey;
	/***/ public String missingCookieFile;
	/***/ public String missingCRC;
	/***/ public String missingDeltaBase;
	/***/ public String missingForwardImageInGITBinaryPatch;
	/***/ public String missingObject;
	/***/ public String missingPrerequisiteCommits;
	/***/ public String missingRequiredParameter;
	/***/ public String missingSecretkey;
	/***/ public String mixedStagesNotAllowed;
	/***/ public String mkDirFailed;
	/***/ public String mkDirsFailed;
	/***/ public String month;
	/***/ public String months;
	/***/ public String monthsAgo;
	/***/ public String multipleMergeBasesFor;
	/***/ public String nameMustNotBeNullOrEmpty;
	/***/ public String need2Arguments;
	/***/ public String newIdMustNotBeNull;
	/***/ public String newlineInQuotesNotAllowed;
	/***/ public String noApplyInDelete;
	/***/ public String noClosingBracket;
	/***/ public String noCommitsSelectedForShallow;
	/***/ public String noCredentialsProvider;
	/***/ public String noHEADExistsAndNoExplicitStartingRevisionWasSpecified;
	/***/ public String noHMACsupport;
	/***/ public String noMergeBase;
	/***/ public String noMergeHeadSpecified;
	/***/ public String nonBareLinkFilesNotSupported;
	/***/ public String nonCommitToHeads;
	/***/ public String noPathAttributesFound;
	/***/ public String noSuchRef;
	/***/ public String noSuchRefKnown;
	/***/ public String noSuchSubmodule;
	/***/ public String notABoolean;
	/***/ public String notABundle;
	/***/ public String notADIRCFile;
	/***/ public String notAGitDirectory;
	/***/ public String notAPACKFile;
	/***/ public String notARef;
	/***/ public String notASCIIString;
	/***/ public String notAuthorized;
	/***/ public String notAValidPack;
	/***/ public String notFound;
	/***/ public String nothingToFetch;
	/***/ public String nothingToPush;
	/***/ public String notMergedExceptionMessage;
	/***/ public String noXMLParserAvailable;
	/***/ public String objectAtHasBadZlibStream;
	/***/ public String objectIsCorrupt;
	/***/ public String objectIsCorrupt3;
	/***/ public String objectIsNotA;
	/***/ public String objectNotFound;
	/***/ public String objectNotFoundIn;
	/***/ public String obtainingCommitsForCherryPick;
	/***/ public String oldIdMustNotBeNull;
	/***/ public String onlyOneFetchSupported;
	/***/ public String onlyOneOperationCallPerConnectionIsSupported;
	/***/ public String onlyOpenPgpSupportedForSigning;
	/***/ public String openFilesMustBeAtLeast1;
	/***/ public String openingConnection;
	/***/ public String operationCanceled;
	/***/ public String outputHasAlreadyBeenStarted;
	/***/ public String overflowedReftableBlock;
	/***/ public String packChecksumMismatch;
	/***/ public String packCorruptedWhileWritingToFilesystem;
	/***/ public String packedRefsHandleIsStale;
	/***/ public String packetSizeMustBeAtLeast;
	/***/ public String packetSizeMustBeAtMost;
	/***/ public String packedRefsCorruptionDetected;
	/***/ public String packfileCorruptionDetected;
	/***/ public String packFileInvalid;
	/***/ public String packfileIsTruncated;
	/***/ public String packfileIsTruncatedNoParam;
	/***/ public String packHandleIsStale;
	/***/ public String packHasUnresolvedDeltas;
	/***/ public String packInaccessible;
	/***/ public String packingCancelledDuringObjectsWriting;
	/***/ public String packObjectCountMismatch;
	/***/ public String packRefs;
	/***/ public String packSizeNotSetYet;
	/***/ public String packTooLargeForIndexVersion1;
	/***/ public String packWasDeleted;
	/***/ public String packWriterStatistics;
	/***/ public String panicCantRenameIndexFile;
	/***/ public String patchApplyException;
	/***/ public String patchFormatException;
	/***/ public String pathNotConfigured;
	/***/ public String peeledLineBeforeRef;
	/***/ public String peeledRefIsRequired;
	/***/ public String peerDidNotSupplyACompleteObjectGraph;
	/***/ public String personIdentEmailNonNull;
	/***/ public String personIdentNameNonNull;
	/***/ public String prefixRemote;
	/***/ public String problemWithResolvingPushRefSpecsLocally;
	/***/ public String progressMonUploading;
	/***/ public String propertyIsAlreadyNonNull;
	/***/ public String pruneLoosePackedObjects;
	/***/ public String pruneLooseUnreferencedObjects;
	/***/ public String pullTaskName;
	/***/ public String pushCancelled;
	/***/ public String pushCertificateInvalidField;
	/***/ public String pushCertificateInvalidFieldValue;
	/***/ public String pushCertificateInvalidHeader;
	/***/ public String pushCertificateInvalidSignature;
	/***/ public String pushIsNotSupportedForBundleTransport;
	/***/ public String pushNotPermitted;
	/***/ public String pushOptionsNotSupported;
	/***/ public String rawLogMessageDoesNotParseAsLogEntry;
	/***/ public String readConfigFailed;
	/***/ public String readFileStoreAttributesFailed;
	/***/ public String readerIsRequired;
	/***/ public String readingObjectsFromLocalRepositoryFailed;
	/***/ public String readLastModifiedFailed;
	/***/ public String readPipeIsNotAllowed;
	/***/ public String readPipeIsNotAllowedRequiredPermission;
	/***/ public String readTimedOut;
	/***/ public String receivePackObjectTooLarge1;
	/***/ public String receivePackObjectTooLarge2;
	/***/ public String receivePackInvalidLimit;
	/***/ public String receivePackTooLarge;
	/***/ public String receivingObjects;
	/***/ public String redirectBlocked;
	/***/ public String redirectHttp;
	/***/ public String redirectLimitExceeded;
	/***/ public String redirectLocationMissing;
	/***/ public String redirectsOff;
	/***/ public String refAlreadyExists;
	/***/ public String refAlreadyExists1;
	/***/ public String reflogEntryNotFound;
	/***/ public String refNotResolved;
	/***/ public String reftableDirExists;
	/***/ public String reftableRecordsMustIncrease;
	/***/ public String refUpdateReturnCodeWas;
	/***/ public String remoteConfigHasNoURIAssociated;
	/***/ public String remoteDoesNotHaveSpec;
	/***/ public String remoteDoesNotSupportSmartHTTPPush;
	/***/ public String remoteHungUpUnexpectedly;
	/***/ public String remoteNameCannotBeNull;
	/***/ public String renameBranchFailedAmbiguous;
	/***/ public String renameBranchFailedNotABranch;
	/***/ public String renameBranchFailedUnknownReason;
	/***/ public String renameBranchUnexpectedResult;
	/***/ public String renameCancelled;
	/***/ public String renameFileFailed;
	/***/ public String renamesAlreadyFound;
	/***/ public String renamesBreakingModifies;
	/***/ public String renamesFindingByContent;
	/***/ public String renamesFindingExact;
	/***/ public String renamesRejoiningModifies;
	/***/ public String repositoryAlreadyExists;
	/***/ public String repositoryConfigFileInvalid;
	/***/ public String repositoryIsRequired;
	/***/ public String repositoryNotFound;
	/***/ public String repositoryState_applyMailbox;
	/***/ public String repositoryState_bare;
	/***/ public String repositoryState_bisecting;
	/***/ public String repositoryState_conflicts;
	/***/ public String repositoryState_merged;
	/***/ public String repositoryState_normal;
	/***/ public String repositoryState_rebase;
	/***/ public String repositoryState_rebaseInteractive;
	/***/ public String repositoryState_rebaseOrApplyMailbox;
	/***/ public String repositoryState_rebaseWithMerge;
	/***/ public String requiredHashFunctionNotAvailable;
	/***/ public String resettingHead;
	/***/ public String resolvingDeltas;
	/***/ public String resultLengthIncorrect;
	/***/ public String rewinding;
	/***/ public String s3ActionDeletion;
	/***/ public String s3ActionReading;
	/***/ public String s3ActionWriting;
	/***/ public String saveFileStoreAttributesFailed;
	/***/ public String searchForReachableBranches;
	/***/ public String searchForReuse;
	/***/ public String searchForSizes;
	/***/ public String secondsAgo;
	/***/ public String selectingCommits;
	/***/ public String sequenceTooLargeForDiffAlgorithm;
	/***/ public String serviceNotEnabledNoName;
	/***/ public String serviceNotPermitted;
	/***/ public String sha1CollisionDetected;
	/***/ public String shallowCommitsAlreadyInitialized;
	/***/ public String shallowPacksRequireDepthWalk;
	/***/ public String shortCompressedStreamAt;
	/***/ public String shortReadOfBlock;
	/***/ public String shortReadOfOptionalDIRCExtensionExpectedAnotherBytes;
	/***/ public String shortSkipOfBlock;
	/***/ public String signingNotSupportedOnTag;
	/***/ public String signingServiceUnavailable;
	/***/ public String similarityScoreMustBeWithinBounds;
	/***/ public String skipMustBeNonNegative;
	/***/ public String skipNotAccessiblePath;
	/***/ public String smartHTTPPushDisabled;
	/***/ public String sourceDestinationMustMatch;
	/***/ public String sourceIsNotAWildcard;
	/***/ public String sourceRefDoesntResolveToAnyObject;
	/***/ public String sourceRefNotSpecifiedForRefspec;
	/***/ public String squashCommitNotUpdatingHEAD;
	/***/ public String sshCommandFailed;
	/***/ public String sshCommandTimeout;
	/***/ public String sslFailureExceptionMessage;
	/***/ public String sslFailureInfo;
	/***/ public String sslFailureCause;
	/***/ public String sslFailureTrustExplanation;
	/***/ public String sslTrustAlways;
	/***/ public String sslTrustForRepo;
	/***/ public String sslTrustNow;
	/***/ public String sslVerifyCannotSave;
	/***/ public String staleRevFlagsOn;
	/***/ public String startingReadStageWithoutWrittenRequestDataPendingIsNotSupported;
	/***/ public String stashApplyConflict;
	/***/ public String stashApplyFailed;
	/***/ public String stashApplyWithoutHead;
	/***/ public String stashApplyOnUnsafeRepository;
	/***/ public String stashCommitIncorrectNumberOfParents;
	/***/ public String stashDropDeleteRefFailed;
	/***/ public String stashDropFailed;
	/***/ public String stashDropMissingReflog;
	/***/ public String stashDropNotSupported;
	/***/ public String stashFailed;
	/***/ public String stashResolveFailed;
	/***/ public String statelessRPCRequiresOptionToBeEnabled;
	/***/ public String storePushCertMultipleRefs;
	/***/ public String storePushCertOneRef;
	/***/ public String storePushCertReflog;
	/***/ public String submoduleExists;
	/***/ public String submoduleNameInvalid;
	/***/ public String submoduleParentRemoteUrlInvalid;
	/***/ public String submodulePathInvalid;
	/***/ public String submoduleUrlInvalid;
	/***/ public String supportOnlyPackIndexVersion2;
	/***/ public String systemConfigFileInvalid;
	/***/ public String tagAlreadyExists;
	/***/ public String tagNameInvalid;
	/***/ public String tagOnRepoWithoutHEADCurrentlyNotSupported;
	/***/ public String timeoutMeasureFsTimestampResolution;
	/***/ public String transactionAborted;
	/***/ public String theFactoryMustNotBeNull;
	/***/ public String threadInterruptedWhileRunning;
	/***/ public String timeIsUncertain;
	/***/ public String timerAlreadyTerminated;
	/***/ public String tooManyCommands;
	/***/ public String tooManyFilters;
	/***/ public String tooManyIncludeRecursions;
	/***/ public String topologicalSortRequired;
	/***/ public String transportExceptionBadRef;
	/***/ public String transportExceptionEmptyRef;
	/***/ public String transportExceptionInvalid;
	/***/ public String transportExceptionMissingAssumed;
	/***/ public String transportExceptionReadRef;
	/***/ public String transportNeedsRepository;
	/***/ public String transportProtoBundleFile;
	/***/ public String transportProtoFTP;
	/***/ public String transportProtoGitAnon;
	/***/ public String transportProtoHTTP;
	/***/ public String transportProtoLocal;
	/***/ public String transportProtoSFTP;
	/***/ public String transportProtoSSH;
	/***/ public String transportProtoTest;
	/***/ public String transportProvidedRefWithNoObjectId;
	/***/ public String treeEntryAlreadyExists;
	/***/ public String treeFilterMarkerTooManyFilters;
	/***/ public String treeWalkMustHaveExactlyTwoTrees;
	/***/ public String truncatedHunkLinesMissingForAncestor;
	/***/ public String truncatedHunkNewLinesMissing;
	/***/ public String truncatedHunkOldLinesMissing;
	/***/ public String tSizeMustBeGreaterOrEqual1;
	/***/ public String unableToCheckConnectivity;
	/***/ public String unableToCreateNewObject;
	/***/ public String unableToReadPackfile;
	/***/ public String unableToRemovePath;
	/***/ public String unableToWrite;
	/***/ public String unableToSignCommitNoSecretKey;
	/***/ public String unauthorized;
	/***/ public String unencodeableFile;
	/***/ public String unexpectedCompareResult;
	/***/ public String unexpectedEndOfConfigFile;
	/***/ public String unexpectedEndOfInput;
	/***/ public String unexpectedEofInPack;
	/***/ public String unexpectedHunkTrailer;
	/***/ public String unexpectedOddResult;
	/***/ public String unexpectedPacketLine;
	/***/ public String unexpectedRefReport;
	/***/ public String unexpectedReportLine;
	/***/ public String unexpectedReportLine2;
	/***/ public String unexpectedSubmoduleStatus;
	/***/ public String unknownOrUnsupportedCommand;
	/***/ public String unknownDIRCVersion;
	/***/ public String unknownHost;
	/***/ public String unknownObject;
	/***/ public String unknownObjectInIndex;
	/***/ public String unknownObjectType;
	/***/ public String unknownObjectType2;
	/***/ public String unknownRefStorageFormat;
	/***/ public String unknownRepositoryFormat;
	/***/ public String unknownRepositoryFormat2;
	/***/ public String unknownTransportCommand;
	/***/ public String unknownZlibError;
	/***/ public String unlockLockFileFailed;
	/***/ public String unmergedPath;
	/***/ public String unmergedPaths;
	/***/ public String unpackException;
	/***/ public String unreadablePackIndex;
	/***/ public String unrecognizedRef;
	/***/ public String unsetMark;
	/***/ public String unsupportedAlternates;
	/***/ public String unsupportedArchiveFormat;
	/***/ public String unsupportedCommand0;
	/***/ public String unsupportedEncryptionAlgorithm;
	/***/ public String unsupportedEncryptionVersion;
	/***/ public String unsupportedGC;
	/***/ public String unsupportedMark;
	/***/ public String unsupportedOperationNotAddAtEnd;
	/***/ public String unsupportedPackIndexVersion;
	/***/ public String unsupportedPackVersion;
	/***/ public String unsupportedReftableVersion;
	/***/ public String unsupportedRepositoryDescription;
	/***/ public String updateRequiresOldIdAndNewId;
	/***/ public String updatingHeadFailed;
	/***/ public String updatingReferences;
	/***/ public String updatingRefFailed;
	/***/ public String upstreamBranchName;
	/***/ public String uriNotConfigured;
	/***/ public String uriNotFound;
	/***/ public String uriNotFoundWithMessage;
	/***/ public String URINotSupported;
	/***/ public String userConfigInvalid;
	/***/ public String validatingGitModules;
	/***/ public String walkFailure;
	/***/ public String wantNoSpaceWithCapabilities;
	/***/ public String wantNotValid;
	/***/ public String weeksAgo;
	/***/ public String windowSizeMustBeLesserThanLimit;
	/***/ public String windowSizeMustBePowerOf2;
	/***/ public String writerAlreadyInitialized;
	/***/ public String writeTimedOut;
	/***/ public String writingNotPermitted;
	/***/ public String writingNotSupported;
	/***/ public String writingObjects;
	/***/ public String wrongDecompressedLength;
	/***/ public String wrongRepositoryState;
	/***/ public String year;
	/***/ public String years;
	/***/ public String years0MonthsAgo;
	/***/ public String yearsAgo;
	/***/ public String yearsMonthsAgo;
}<|MERGE_RESOLUTION|>--- conflicted
+++ resolved
@@ -438,11 +438,8 @@
 	/***/ public String lockFailedRetry;
 	/***/ public String lockOnNotClosed;
 	/***/ public String lockOnNotHeld;
-<<<<<<< HEAD
-=======
 	/***/ public String lockStreamClosed;
 	/***/ public String lockStreamMultiple;
->>>>>>> f2e5bace
 	/***/ public String logInconsistentFiletimeDiff;
 	/***/ public String logLargerFiletimeDiff;
 	/***/ public String logSmallerFiletime;
