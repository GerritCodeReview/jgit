--- conflicted
+++ resolved
@@ -128,15 +128,12 @@
 
 	private volatile Optionally<PackReverseIndex> reverseIdx = Optionally.empty();
 
-<<<<<<< HEAD
 	private volatile PackObjectSizeIndex loadedObjSizeIdx;
 
 	private volatile boolean attemptLoadObjSizeIdx;
 
-	private Optionally<PackBitmapIndex> bitmapIdx = Optionally.empty();
-=======
 	private volatile Optionally<PackBitmapIndex> bitmapIdx = Optionally.empty();
->>>>>>> 710e12f6
+
 
 	/**
 	 * Objects we have tried to read, and discovered to be corrupt.
