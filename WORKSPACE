--- conflicted
+++ resolved
@@ -244,13 +244,8 @@
 
 maven_jar(
     name = "jetty-servlet",
-<<<<<<< HEAD
     artifact = "org.eclipse.jetty.ee8:jetty-ee8-servlet:" + JETTY_VER,
     sha1 = "302b59975d097da9eb895c010c3f53d89dcd8620",
-=======
-    artifact = "org.eclipse.jetty.ee10:jetty-ee10-servlet:" + JETTY_VER,
-    sha1 = "fc936f788d9abf29b5fd1a502d2be1dc38973f47",
->>>>>>> d5f8a14e
 )
 
 maven_jar(
