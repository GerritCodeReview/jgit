<?xml version="1.0" encoding="UTF-8"?>
<!--
  Copyright (C) 2009-2010, Google Inc.
  Copyright (C) 2012, Matthias Sohn <matthias.sohn@sap.com> and others

  This program and the accompanying materials are made available under the
  terms of the Eclipse Distribution License v. 1.0 which is available at
  http://www.eclipse.org/org/documents/edl-v10.php.

  SPDX-License-Identifier: BSD-3-Clause
-->

<project xmlns="http://maven.apache.org/POM/4.0.0"
    xmlns:xsi="http://www.w3.org/2001/XMLSchema-instance"
    xsi:schemaLocation="http://maven.apache.org/POM/4.0.0 http://maven.apache.org/maven-v4_0_0.xsd">
  <modelVersion>4.0.0</modelVersion>

  <groupId>org.eclipse.jgit</groupId>
  <artifactId>org.eclipse.jgit-parent</artifactId>
  <packaging>pom</packaging>
  <version>6.0.0-SNAPSHOT</version>

  <name>JGit - Parent</name>
  <url>${jgit-url}</url>

  <organization>
    <name>Eclipse JGit Project</name>
    <url>http://www.eclipse.org/jgit</url>
  </organization>

  <description>
    Pure Java implementation of Git
  </description>

  <scm>
    <url>https://git.eclipse.org/r/plugins/gitiles/jgit/jgit</url>
    <connection>scm:git:https://git.eclipse.org/r/jgit/jgit</connection>
  </scm>

  <ciManagement>
    <system>Jenkins</system>
    <url>https://ci.eclipse.org/jgit</url>
  </ciManagement>

  <developers>
    <developer>
      <name>Andrey Loskutov</name>
    </developer>
    <developer>
      <name>Christian Halstrick</name>
    </developer>
    <developer>
      <name>Dave Borowitz</name>
    </developer>
    <developer>
      <name>David Pursehouse</name>
    </developer>
    <developer>
      <name>Gunnar Wagenknecht</name>
    </developer>
    <developer>
      <name>Jonathan Nieder</name>
    </developer>
    <developer>
      <name>Jonathan Tan</name>
    </developer>
    <developer>
      <name>Matthias Sohn</name>
    </developer>
    <developer>
      <name>Sasa Zivkov</name>
    </developer>
    <developer>
      <name>Terry Parker</name>
    </developer>
    <developer>
      <name>Thomas Wolf</name>
    </developer>
  </developers>

  <mailingLists>
    <mailingList>
      <name>jgit-dev Mailing List</name>
      <post>jgit-dev@eclipse.org</post>
      <subscribe>https://dev.eclipse.org/mailman/listinfo/jgit-dev</subscribe>
      <unsubscribe>https://dev.eclipse.org/mailman/listinfo/jgit-dev</unsubscribe>
      <archive>http://dev.eclipse.org/mhonarc/lists/jgit-dev</archive>
    </mailingList>

    <mailingList>
      <name>GIT Mailing List</name>
      <post>git@vger.kernel.org</post>
      <archive>http://marc.info/?l=git</archive>
    </mailingList>
  </mailingLists>

  <issueManagement>
    <url>https://bugs.eclipse.org/bugs/buglist.cgi?query_format=advanced;component=JGit;product=JGit;classification=Technology</url>
    <system>Bugzilla</system>
  </issueManagement>

  <licenses>
    <license>
      <name>Eclipse Distribution License (New BSD License)</name>
      <comments>
       All rights reserved.

       Redistribution and use in source and binary forms, with or
       without modification, are permitted provided that the following
       conditions are met:

       - Redistributions of source code must retain the above copyright
         notice, this list of conditions and the following disclaimer.

       - Redistributions in binary form must reproduce the above
         copyright notice, this list of conditions and the following
         disclaimer in the documentation and/or other materials provided
         with the distribution.

       - Neither the name of the Eclipse Foundation, Inc. nor the
         names of its contributors may be used to endorse or promote
         products derived from this software without specific prior
         written permission.

       THIS SOFTWARE IS PROVIDED BY THE COPYRIGHT HOLDERS AND
       CONTRIBUTORS "AS IS" AND ANY EXPRESS OR IMPLIED WARRANTIES,
       INCLUDING, BUT NOT LIMITED TO, THE IMPLIED WARRANTIES
       OF MERCHANTABILITY AND FITNESS FOR A PARTICULAR PURPOSE
       ARE DISCLAIMED. IN NO EVENT SHALL THE COPYRIGHT OWNER OR
       CONTRIBUTORS BE LIABLE FOR ANY DIRECT, INDIRECT, INCIDENTAL,
       SPECIAL, EXEMPLARY, OR CONSEQUENTIAL DAMAGES (INCLUDING, BUT
       NOT LIMITED TO, PROCUREMENT OF SUBSTITUTE GOODS OR SERVICES;
       LOSS OF USE, DATA, OR PROFITS; OR BUSINESS INTERRUPTION) HOWEVER
       CAUSED AND ON ANY THEORY OF LIABILITY, WHETHER IN CONTRACT,
       STRICT LIABILITY, OR TORT (INCLUDING NEGLIGENCE OR OTHERWISE)
       ARISING IN ANY WAY OUT OF THE USE OF THIS SOFTWARE, EVEN IF
       ADVISED OF THE POSSIBILITY OF SUCH DAMAGE.
      </comments>
    </license>
  </licenses>

  <properties>
    <jgit-url>https://www.eclipse.org/jgit/</jgit-url>
    <jgit-copyright>Copyright (c) 2005, 2009 Shawn Pearce, Robin Rosenberg, et.al.</jgit-copyright>
    <jgit.website.url>scp://build.eclipse.org/home/data/httpd/download.eclipse.org/jgit/site/${project.version}/</jgit.website.url>

    <project.build.sourceEncoding>UTF-8</project.build.sourceEncoding>
    <project.reporting.outputEncoding>UTF-8</project.reporting.outputEncoding>
    <maven.build.timestamp.format>yyyyMMddHHmm</maven.build.timestamp.format>
    <java.version>11</java.version>
    <bundle-manifest>${project.build.directory}/META-INF/MANIFEST.MF</bundle-manifest>

    <jgit-last-release-version>5.12.0.202106070339-r</jgit-last-release-version>
    <apache-sshd-version>2.7.0</apache-sshd-version>
    <jsch-version>0.1.55</jsch-version>
    <jzlib-version>1.1.1</jzlib-version>
    <javaewah-version>1.1.12</javaewah-version>
    <junit-version>4.13</junit-version>
    <test-fork-count>1C</test-fork-count>
    <args4j-version>2.33</args4j-version>
    <commons-compress-version>1.20</commons-compress-version>
    <osgi-core-version>4.3.1</osgi-core-version>
    <servlet-api-version>3.1.0</servlet-api-version>
    <jetty-version>9.4.43.v20210629</jetty-version>
    <japicmp-version>0.15.3</japicmp-version>
    <httpclient-version>4.5.13</httpclient-version>
    <httpcore-version>4.4.14</httpcore-version>
    <slf4j-version>1.7.30</slf4j-version>
    <log4j-version>1.2.15</log4j-version>
    <maven-javadoc-plugin-version>3.3.1</maven-javadoc-plugin-version>
    <tycho-extras-version>2.5.0</tycho-extras-version>
    <gson-version>2.8.7</gson-version>
    <bouncycastle-version>1.69</bouncycastle-version>
    <spotbugs-maven-plugin-version>4.3.0</spotbugs-maven-plugin-version>
    <maven-project-info-reports-plugin-version>3.1.2</maven-project-info-reports-plugin-version>
    <maven-jxr-plugin-version>3.1.1</maven-jxr-plugin-version>
    <maven-surefire-plugin-version>3.0.0-M5</maven-surefire-plugin-version>
    <maven-surefire-report-plugin-version>${maven-surefire-plugin-version}</maven-surefire-report-plugin-version>
    <maven-compiler-plugin-version>3.8.1</maven-compiler-plugin-version>
    <plexus-compiler-version>2.8.8</plexus-compiler-version>
    <hamcrest-version>2.2</hamcrest-version>
    <assertj-version>3.20.2</assertj-version>

    <!-- Properties to enable jacoco code coverage analysis -->
    <sonar.core.codeCoveragePlugin>jacoco</sonar.core.codeCoveragePlugin>
    <sonar.dynamicAnalysis>reuseReports</sonar.dynamicAnalysis>
    <sonar.jacoco.reportPath>${project.build.directory}/jacoco.exec</sonar.jacoco.reportPath>
  </properties>

  <repositories>
    <repository>
      <id>jgit-repository</id>
      <url>https://repo.eclipse.org/content/repositories/jgit-releases/</url>
    </repository>
  </repositories>

  <pluginRepositories>
    <pluginRepository>
      <id>repo.eclipse.org.cbi-releases</id>
      <url>https://repo.eclipse.org/content/repositories/cbi-releases/</url>
    </pluginRepository>
    <pluginRepository>
      <id>repo.eclipse.org.cbi-snapshots</id>
      <url>https://repo.eclipse.org/content/repositories/cbi-snapshots/</url>
    </pluginRepository>
  </pluginRepositories>

  <build>
    <pluginManagement>
      <plugins>
        <plugin>
          <groupId>org.apache.maven.plugins</groupId>
          <artifactId>maven-jar-plugin</artifactId>
          <version>3.2.0</version>
          <configuration>
            <archive>
              <manifestEntries>
                <Implementation-Title>JGit ${project.artifactId}</Implementation-Title>
                <Implementation-Version>${project.version}</Implementation-Version>
                <Implementation-Vendor>Eclipse.org - JGit</Implementation-Vendor>
                <Implementation-Vendor-Id>org.eclipse.jgit</Implementation-Vendor-Id>
                <Implementation-Vendor-URL>${jgit-url}</Implementation-Vendor-URL>
              </manifestEntries>
            </archive>
            <!-- TODO: uncomment this in order to skip empty artifact of test modules as soon as bug 416299 is fixed
            <skipIfEmpty>true</skipIfEmpty>
            -->
          </configuration>
        </plugin>

        <plugin>
          <artifactId>maven-clean-plugin</artifactId>
          <version>3.1.0</version>
        </plugin>

        <plugin>
          <groupId>org.apache.maven.plugins</groupId>
          <artifactId>maven-shade-plugin</artifactId>
          <version>3.2.4</version>
        </plugin>

        <plugin>
          <groupId>org.apache.maven.plugins</groupId>
          <artifactId>maven-antrun-plugin</artifactId>
          <version>3.0.0</version>
        </plugin>

        <plugin>
          <groupId>org.apache.maven.plugins</groupId>
          <artifactId>maven-dependency-plugin</artifactId>
          <version>3.2.0</version>
        </plugin>

        <plugin>
          <groupId>org.apache.maven.plugins</groupId>
          <artifactId>maven-source-plugin</artifactId>
          <version>3.2.1</version>
        </plugin>

        <plugin>
          <groupId>org.apache.maven.plugins</groupId>
          <artifactId>maven-javadoc-plugin</artifactId>
          <version>${maven-javadoc-plugin-version}</version>
        </plugin>

        <plugin>
          <groupId>org.apache.maven.plugins</groupId>
          <artifactId>maven-surefire-plugin</artifactId>
          <version>${maven-surefire-plugin-version}</version>
          <configuration>
            <forkCount>${test-fork-count}</forkCount>
            <reuseForks>true</reuseForks>
            <argLine>@{argLine}</argLine>
          </configuration>
        </plugin>

        <plugin>
          <groupId>org.codehaus.mojo</groupId>
          <artifactId>build-helper-maven-plugin</artifactId>
          <version>3.2.0</version>
        </plugin>

        <plugin>
          <groupId>com.github.spotbugs</groupId>
          <artifactId>spotbugs-maven-plugin</artifactId>
          <version>${spotbugs-maven-plugin-version}</version>
          <configuration>
            <findbugsXmlOutput>true</findbugsXmlOutput>
            <failOnError>false</failOnError>
          </configuration>
          <executions>
            <execution>
              <goals>
                <goal>check</goal>
              </goals>
            </execution>
          </executions>
        </plugin>

        <plugin>
          <groupId>org.apache.maven.plugins</groupId>
          <artifactId>maven-pmd-plugin</artifactId>
          <version>3.15.0</version>
          <configuration>
            <sourceEncoding>utf-8</sourceEncoding>
            <minimumTokens>100</minimumTokens>
            <targetJdk>${java.version}</targetJdk>
            <format>xml</format>
            <failOnViolation>false</failOnViolation>
            <excludes>
              <exclude>**/UbcCheck.java</exclude>
            </excludes>
          </configuration>
          <executions>
            <execution>
              <goals>
                <goal>cpd-check</goal>
              </goals>
            </execution>
          </executions>
        </plugin>

        <plugin>
          <groupId>org.eclipse.cbi.maven.plugins</groupId>
          <artifactId>eclipse-jarsigner-plugin</artifactId>
          <version>1.3.2</version>
<<<<<<< HEAD
=======
        </plugin>
        <plugin>
          <groupId>org.eclipse.tycho.extras</groupId>
          <artifactId>tycho-pack200a-plugin</artifactId>
          <version>${tycho-extras-version}</version>
        </plugin>
        <plugin>
          <groupId>org.eclipse.tycho.extras</groupId>
          <artifactId>tycho-pack200b-plugin</artifactId>
          <version>${tycho-extras-version}</version>
>>>>>>> 78043b07
        </plugin>
        <plugin>
          <groupId>org.jacoco</groupId>
          <artifactId>jacoco-maven-plugin</artifactId>
          <version>0.8.7</version>
        </plugin>
        <plugin>
          <groupId>org.apache.maven.plugins</groupId>
          <artifactId>maven-site-plugin</artifactId>
          <version>3.9.1</version>
          <dependencies>
            <dependency><!-- add support for ssh/scp -->
              <groupId>org.apache.maven.wagon</groupId>
              <artifactId>wagon-ssh</artifactId>
              <version>3.4.3</version>
            </dependency>
          </dependencies>
        </plugin>
        <plugin>
          <groupId>org.apache.maven.plugins</groupId>
          <artifactId>maven-surefire-report-plugin</artifactId>
          <version>${maven-surefire-report-plugin-version}</version>
        </plugin>
        <plugin>
          <groupId>org.apache.maven.plugins</groupId>
          <artifactId>maven-jxr-plugin</artifactId>
          <version>${maven-jxr-plugin-version}</version>
        </plugin>
        <plugin>
          <groupId>org.apache.maven.plugins</groupId>
          <artifactId>maven-project-info-reports-plugin</artifactId>
          <version>${maven-project-info-reports-plugin-version}</version>
        </plugin>
        <plugin>
          <groupId>org.apache.maven.plugins</groupId>
          <artifactId>maven-deploy-plugin</artifactId>
          <version>3.0.0-M1</version>
        </plugin>
        <plugin>
          <groupId>org.apache.maven.plugins</groupId>
          <artifactId>maven-install-plugin</artifactId>
          <version>3.0.0-M1</version>
        </plugin>
        <plugin>
          <groupId>org.apache.maven.plugins</groupId>
          <artifactId>maven-compiler-plugin</artifactId>
          <version>${maven-compiler-plugin-version}</version>
        </plugin>
        <plugin>
          <groupId>org.apache.maven.plugins</groupId>
          <artifactId>maven-resources-plugin</artifactId>
          <version>3.2.0</version>
        </plugin>
        <plugin>
          <groupId>org.springframework.boot</groupId>
          <artifactId>spring-boot-maven-plugin</artifactId>
          <version>2.5.4</version>
        </plugin>
      </plugins>
    </pluginManagement>

    <plugins>
      <plugin>
        <groupId>org.apache.maven.plugins</groupId>
        <artifactId>maven-enforcer-plugin</artifactId>
        <version>3.0.0</version>
        <executions>
          <execution>
            <id>enforce-maven</id>
            <goals>
              <goal>enforce</goal>
            </goals>
            <configuration>
              <rules>
                <requireMavenVersion>
                  <version>3.6.3</version>
                </requireMavenVersion>
              </rules>
            </configuration>
          </execution>
        </executions>
      </plugin>

      <plugin>
        <artifactId>maven-compiler-plugin</artifactId>
      </plugin>

      <plugin>
        <groupId>org.apache.maven.plugins</groupId>
        <artifactId>maven-antrun-plugin</artifactId>
        <executions>
          <execution>
            <id>translate-qualifier</id>
            <phase>generate-resources</phase>
            <configuration>
              <target if="${translate-qualifier}">
                <copy file="META-INF/MANIFEST.MF" tofile="${bundle-manifest}" overwrite="true"/>
                <replace file="${bundle-manifest}">
                  <replacefilter token=".qualifier" value=".${maven.build.timestamp}"/>
                </replace>
              </target>
            </configuration>
            <goals>
              <goal>run</goal>
            </goals>
          </execution>
        </executions>
      </plugin>

      <!-- Build helper maven plugin sets the parsedVersion.osgiVersion property -->
      <plugin>
        <groupId>org.codehaus.mojo</groupId>
        <artifactId>build-helper-maven-plugin</artifactId>
        <executions>
          <execution>
            <id>set-osgi-version</id>
            <phase>validate</phase>
            <goals>
              <goal>parse-version</goal>
            </goals>
          </execution>
        </executions>
      </plugin>

      <plugin>
        <groupId>org.apache.maven.plugins</groupId>
        <artifactId>maven-javadoc-plugin</artifactId>
        <configuration>
          <additionalJOption>-Xdoclint:-missing</additionalJOption>
          <encoding>${project.build.sourceEncoding}</encoding>
          <quiet>true</quiet>
          <excludePackageNames>org.eclipse.jgit.http.test</excludePackageNames>
          <links>
            <link>https://docs.oracle.com/en/java/javase/11/docs/api</link>
          </links>
        </configuration>
        <executions>
          <execution>
            <goals>
              <goal>jar</goal>
            </goals>
          </execution>
        </executions>
      </plugin>
      <plugin>
        <groupId>org.apache.maven.plugins</groupId>
        <artifactId>maven-source-plugin</artifactId>
        <inherited>true</inherited>
        <executions>
          <execution>
            <id>attach-sources</id>
            <phase>process-classes</phase>
            <goals>
              <goal>jar</goal>
            </goals>
          </execution>
        </executions>
      </plugin>
      <plugin>
        <groupId>org.jacoco</groupId>
        <artifactId>jacoco-maven-plugin</artifactId>
        <executions>
          <execution>
            <id>default-prepare-agent</id>
            <goals>
              <goal>prepare-agent</goal>
            </goals>
            <configuration>
              <destFile>${sonar.jacoco.reportPath}</destFile>
              <includes>
                <include>org.eclipse.jgit.*</include>
              </includes>
              <excludes>
                <exclude>**/*Test*.*</exclude>
              </excludes>
              <append>true</append>
            </configuration>
          </execution>
          <execution>
            <id>default-report</id>
            <goals>
              <goal>report</goal>
            </goals>
          </execution>
          <execution>
            <id>default-check</id>
            <goals>
              <goal>check</goal>
            </goals>
            <configuration>
            <haltOnFailure>false</haltOnFailure>
            <rules>
              <rule>
                <element>BUNDLE</element>
                  <limits>
                    <limit>
                      <counter>INSTRUCTION</counter>
                      <value>COVEREDRATIO</value>
                      <minimum>50%</minimum>
                    </limit>
                    <limit>
                      <counter>CLASS</counter>
                      <value>MISSEDCOUNT</value>
                      <maximum>10</maximum>
                    </limit>
                  </limits>
                </rule>
              </rules>
            </configuration>
          </execution>
        </executions>
      </plugin>
      <plugin>
        <groupId>org.apache.maven.plugins</groupId>
        <artifactId>maven-surefire-report-plugin</artifactId>
      </plugin>
    </plugins>
  </build>

  <reporting>
    <plugins>
      <plugin>
        <groupId>org.apache.maven.plugins</groupId>
        <artifactId>maven-javadoc-plugin</artifactId>
        <version>${maven-javadoc-plugin-version}</version>
        <reportSets>
          <reportSet>
            <reports>
              <report>javadoc</report>
            </reports>
          </reportSet>
          <reportSet>
            <id>aggregate</id>
            <inherited>false</inherited>
            <reports>
              <report>aggregate</report>
            </reports>
          </reportSet>
        </reportSets>
        <configuration>
          <additionalJOption>-Xdoclint:-missing</additionalJOption>
        </configuration>
      </plugin>
      <plugin>
        <groupId>org.apache.maven.plugins</groupId>
        <artifactId>maven-jxr-plugin</artifactId>
        <version>${maven-jxr-plugin-version}</version>
      </plugin>
      <plugin>
        <groupId>com.github.spotbugs</groupId>
        <artifactId>spotbugs-maven-plugin</artifactId>
        <version>${spotbugs-maven-plugin-version}</version>
      </plugin>
      <plugin>
        <groupId>org.apache.maven.plugins</groupId>
        <artifactId>maven-surefire-report-plugin</artifactId>
        <version>${maven-surefire-report-plugin-version}</version>
        <configuration>
          <aggregate>true</aggregate>
          <alwaysGenerateSurefireReport>false</alwaysGenerateSurefireReport>
          <reportsDirectories>
            <reportsDirectories>${project.build.directory}/surefire-reports</reportsDirectories>
          </reportsDirectories>
        </configuration>
      </plugin>
      <plugin>
        <groupId>org.apache.maven.plugins</groupId>
        <artifactId>maven-project-info-reports-plugin</artifactId>
        <version>${maven-project-info-reports-plugin-version}</version>
        <reportSets>
          <reportSet>
            <reports>
              <report>dependencies</report>
              <report>dependency-convergence</report>
              <report>dependency-management</report>
              <report>index</report>
              <report>summary</report>
              <report>team</report>
              <report>mailing-lists</report>
              <report>ci-management</report>
              <report>issue-management</report>
              <report>licenses</report>
              <report>scm</report>
            </reports>
          </reportSet>
        </reportSets>
      </plugin>
      <plugin>
        <groupId>org.jacoco</groupId>
        <artifactId>jacoco-maven-plugin</artifactId>
        <reportSets>
          <reportSet>
            <reports>
              <report>report</report>
            </reports>
          </reportSet>
          <reportSet>
            <id>aggregate</id>
            <inherited>false</inherited>
            <reports>
              <report>report-aggregate</report>
            </reports>
          </reportSet>
        </reportSets>
      </plugin>
    </plugins>
  </reporting>

  <dependencyManagement>
    <dependencies>
      <dependency>
        <groupId>com.jcraft</groupId>
        <artifactId>jsch</artifactId>
        <version>${jsch-version}</version>
      </dependency>

      <dependency>
        <groupId>com.jcraft</groupId>
        <artifactId>jzlib</artifactId>
        <version>${jzlib-version}</version>
      </dependency>

      <dependency>
        <groupId>com.googlecode.javaewah</groupId>
        <artifactId>JavaEWAH</artifactId>
        <version>${javaewah-version}</version>
      </dependency>

      <dependency>
        <groupId>args4j</groupId>
        <artifactId>args4j</artifactId>
        <version>${args4j-version}</version>
      </dependency>

      <dependency>
        <groupId>junit</groupId>
        <artifactId>junit</artifactId>
        <version>${junit-version}</version>
      </dependency>

      <dependency>
        <groupId>javax.servlet</groupId>
        <artifactId>javax.servlet-api</artifactId>
        <version>${servlet-api-version}</version>
      </dependency>

      <dependency>
        <groupId>org.apache.commons</groupId>
        <artifactId>commons-compress</artifactId>
        <version>${commons-compress-version}</version>
      </dependency>

      <dependency>
        <groupId>org.tukaani</groupId>
        <artifactId>xz</artifactId>
        <version>1.9</version>
        <optional>true</optional>
      </dependency>

      <dependency>
        <groupId>org.eclipse.jetty</groupId>
        <artifactId>jetty-servlet</artifactId>
        <version>${jetty-version}</version>
      </dependency>

      <dependency>
        <groupId>org.osgi</groupId>
        <artifactId>org.osgi.core</artifactId>
        <version>${osgi-core-version}</version>
      </dependency>

      <dependency>
        <groupId>org.apache.httpcomponents</groupId>
        <artifactId>httpclient</artifactId>
        <version>${httpclient-version}</version>
      </dependency>

      <dependency>
        <groupId>org.apache.httpcomponents</groupId>
        <artifactId>httpcore</artifactId>
        <version>${httpcore-version}</version>
      </dependency>

      <dependency>
        <groupId>org.slf4j</groupId>
        <artifactId>slf4j-api</artifactId>
        <version>${slf4j-version}</version>
      </dependency>

      <dependency>
        <groupId>org.slf4j</groupId>
        <artifactId>slf4j-log4j12</artifactId>
        <version>${slf4j-version}</version>
      </dependency>

      <dependency>
        <groupId>log4j</groupId>
        <artifactId>log4j</artifactId>
        <version>${log4j-version}</version>
        <exclusions>
          <exclusion>
            <groupId>javax.mail</groupId>
            <artifactId>mail</artifactId>
          </exclusion>
          <exclusion>
            <groupId>javax.jms</groupId>
            <artifactId>jms</artifactId>
          </exclusion>
          <exclusion>
            <groupId>com.sun.jdmk</groupId>
            <artifactId>jmxtools</artifactId>
          </exclusion>
          <exclusion>
            <groupId>com.sun.jmx</groupId>
            <artifactId>jmxri</artifactId>
          </exclusion>
        </exclusions>
      </dependency>

      <dependency>
        <groupId>com.google.code.gson</groupId>
        <artifactId>gson</artifactId>
        <version>${gson-version}</version>
      </dependency>

      <dependency>
        <groupId>org.bouncycastle</groupId>
        <artifactId>bcpg-jdk15on</artifactId>
        <version>${bouncycastle-version}</version>
      </dependency>

      <dependency>
        <groupId>org.bouncycastle</groupId>
        <artifactId>bcprov-jdk15on</artifactId>
        <version>${bouncycastle-version}</version>
      </dependency>

      <dependency>
        <groupId>org.bouncycastle</groupId>
        <artifactId>bcutil-jdk15on</artifactId>
        <version>${bouncycastle-version}</version>
      </dependency>

      <dependency>
        <groupId>org.bouncycastle</groupId>
        <artifactId>bcpkix-jdk15on</artifactId>
        <version>${bouncycastle-version}</version>
      </dependency>

      <dependency>
        <groupId>org.assertj</groupId>
        <artifactId>assertj-core</artifactId>
        <version>${assertj-version}</version>
      </dependency>
    </dependencies>
  </dependencyManagement>

  <distributionManagement>
    <repository>
      <id>repo.eclipse.org</id>
      <name>JGit Maven Repository - Releases</name>
      <url>https://repo.eclipse.org/content/repositories/jgit-releases/</url>
    </repository>
    <snapshotRepository>
      <id>repo.eclipse.org</id>
      <name>JGit Maven Repository - Snapshots</name>
      <url>https://repo.eclipse.org/content/repositories/jgit-snapshots/</url>
      <uniqueVersion>true</uniqueVersion>
    </snapshotRepository>
    <site>
      <id>jgit.website</id>
      <name>JGit Website</name>
      <url>${jgit.website.url}</url>
    </site>
  </distributionManagement>

  <profiles>
    <profile>
      <id>javac</id>
      <build>
        <plugins>
          <plugin>
            <artifactId>maven-compiler-plugin</artifactId>
            <configuration>
              <encoding>UTF-8</encoding>
              <release>${java.version}</release>
              <fork>true</fork>
              <compilerArgs>
                <arg>-XDcompilePolicy=simple</arg>
                <arg>-Xplugin:ErrorProne</arg>
                <arg>-J--add-exports=jdk.compiler/com.sun.tools.javac.api=ALL-UNNAMED</arg>
                <arg>-J--add-exports=jdk.compiler/com.sun.tools.javac.file=ALL-UNNAMED</arg>
                <arg>-J--add-exports=jdk.compiler/com.sun.tools.javac.main=ALL-UNNAMED</arg>
                <arg>-J--add-exports=jdk.compiler/com.sun.tools.javac.model=ALL-UNNAMED</arg>
                <arg>-J--add-exports=jdk.compiler/com.sun.tools.javac.parser=ALL-UNNAMED</arg>
                <arg>-J--add-exports=jdk.compiler/com.sun.tools.javac.processing=ALL-UNNAMED</arg>
                <arg>-J--add-exports=jdk.compiler/com.sun.tools.javac.tree=ALL-UNNAMED</arg>
                <arg>-J--add-exports=jdk.compiler/com.sun.tools.javac.util=ALL-UNNAMED</arg>
                <arg>-J--add-opens=jdk.compiler/com.sun.tools.javac.code=ALL-UNNAMED</arg>
                <arg>-J--add-opens=jdk.compiler/com.sun.tools.javac.comp=ALL-UNNAMED</arg>
              </compilerArgs>
              <annotationProcessorPaths>
                <path>
                <groupId>com.google.errorprone</groupId>
                <artifactId>error_prone_core</artifactId>
                  <version>2.9.0</version>
                </path>
              </annotationProcessorPaths>
            </configuration>
          </plugin>
        </plugins>
      </build>
    </profile>
    <profile>
      <id>ecj</id>
      <activation>
        <activeByDefault>true</activeByDefault>
      </activation>
      <build>
        <plugins>
          <plugin>
            <artifactId>maven-compiler-plugin</artifactId>
            <configuration>
              <compilerId>eclipse</compilerId>
              <encoding>UTF-8</encoding>
              <release>${java.version}</release>
              <!-- Passing arguments is a trainwreck, see https://issues.apache.org/jira/browse/MCOMPILER-123 -->
              <compilerArguments>
                <properties>${project.basedir}/.settings/org.eclipse.jdt.core.prefs</properties>
              </compilerArguments>
              <showWarnings>true</showWarnings>
              <showDeprecation>true</showDeprecation>
            </configuration>
            <dependencies>
              <dependency>
                <groupId>org.codehaus.plexus</groupId>
                <artifactId>plexus-compiler-eclipse</artifactId>
                <version>${plexus-compiler-version}</version>
              </dependency>
              <dependency>
                <groupId>org.eclipse.jdt</groupId>
                <artifactId>ecj</artifactId>
                <version>3.27.0</version>
              </dependency>
            </dependencies>
          </plugin>
        </plugins>
      </build>
    </profile>
    <profile>
      <id>static-checks</id>
      <build>
        <plugins>
          <plugin>
            <groupId>com.github.spotbugs</groupId>
            <artifactId>spotbugs-maven-plugin</artifactId>
          </plugin>
          <plugin>
            <groupId>org.apache.maven.plugins</groupId>
            <artifactId>maven-pmd-plugin</artifactId>
          </plugin>
        </plugins>
      </build>
    </profile>
    <profile>
      <id>eclipse-sign</id>
      <build>
        <plugins>
          <plugin>
            <groupId>org.eclipse.cbi.maven.plugins</groupId>
            <artifactId>eclipse-jarsigner-plugin</artifactId>
            <executions>
              <execution>
                <id>sign</id>
                <phase>verify</phase>
                <goals>
                  <goal>sign</goal>
                </goals>
              </execution>
            </executions>
          </plugin>
        </plugins>
      </build>
    </profile>
    <profile>
      <id>build-server</id>
      <properties>
        <jgit.website.url>file:///home/data/httpd/download.eclipse.org/jgit/site/${project.version}/</jgit.website.url>
      </properties>
    </profile>
  </profiles>

  <modules>
    <module>org.eclipse.jgit</module>
    <module>org.eclipse.jgit.ant</module>
    <module>org.eclipse.jgit.archive</module>
    <module>org.eclipse.jgit.ui</module>
    <module>org.eclipse.jgit.gpg.bc</module>
    <module>org.eclipse.jgit.http.apache</module>
    <module>org.eclipse.jgit.http.server</module>
    <module>org.eclipse.jgit.ssh.apache</module>
    <module>org.eclipse.jgit.ssh.jsch</module>
    <module>org.eclipse.jgit.pgm</module>
    <module>org.eclipse.jgit.lfs</module>
    <module>org.eclipse.jgit.lfs.server</module>
    <module>org.eclipse.jgit.junit</module>
    <module>org.eclipse.jgit.junit.http</module>
    <module>org.eclipse.jgit.junit.ssh</module>

    <module>org.eclipse.jgit.test</module>
    <module>org.eclipse.jgit.ant.test</module>
    <module>org.eclipse.jgit.gpg.bc.test</module>
    <module>org.eclipse.jgit.http.test</module>
    <module>org.eclipse.jgit.pgm.test</module>
    <module>org.eclipse.jgit.lfs.test</module>
    <module>org.eclipse.jgit.lfs.server.test</module>
    <module>org.eclipse.jgit.ssh.apache.test</module>
    <module>org.eclipse.jgit.ssh.jsch.test</module>
    <module>org.eclipse.jgit.coverage</module>
    <module>org.eclipse.jgit.benchmarks</module>
  </modules>

</project><|MERGE_RESOLUTION|>--- conflicted
+++ resolved
@@ -324,19 +324,6 @@
           <groupId>org.eclipse.cbi.maven.plugins</groupId>
           <artifactId>eclipse-jarsigner-plugin</artifactId>
           <version>1.3.2</version>
-<<<<<<< HEAD
-=======
-        </plugin>
-        <plugin>
-          <groupId>org.eclipse.tycho.extras</groupId>
-          <artifactId>tycho-pack200a-plugin</artifactId>
-          <version>${tycho-extras-version}</version>
-        </plugin>
-        <plugin>
-          <groupId>org.eclipse.tycho.extras</groupId>
-          <artifactId>tycho-pack200b-plugin</artifactId>
-          <version>${tycho-extras-version}</version>
->>>>>>> 78043b07
         </plugin>
         <plugin>
           <groupId>org.jacoco</groupId>
@@ -840,8 +827,8 @@
               </compilerArgs>
               <annotationProcessorPaths>
                 <path>
-                <groupId>com.google.errorprone</groupId>
-                <artifactId>error_prone_core</artifactId>
+                  <groupId>com.google.errorprone</groupId>
+                  <artifactId>error_prone_core</artifactId>
                   <version>2.9.0</version>
                 </path>
               </annotationProcessorPaths>
